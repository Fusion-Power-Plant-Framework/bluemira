# bluemira is an integrated inter-disciplinary design tool for future fusion
# reactors. It incorporates several modules, some of which rely on other
# codes, to carry out a range of typical conceptual fusion reactor design
# activities.
#
# Copyright (C) 2021 M. Coleman, J. Cook, F. Franza, I.A. Maione, S. McIntosh, J. Morris,
#                    D. Short
#
# bluemira is free software; you can redistribute it and/or
# modify it under the terms of the GNU Lesser General Public
# License as published by the Free Software Foundation; either
# version 2.1 of the License, or (at your option) any later version.
#
# bluemira is distributed in the hope that it will be useful,
# but WITHOUT ANY WARRANTY; without even the implied warranty of
# MERCHANTABILITY or FITNESS FOR A PARTICULAR PURPOSE. See the GNU
# Lesser General Public License for more details.
#
# You should have received a copy of the GNU Lesser General Public
# License along with bluemira; if not, see <https://www.gnu.org/licenses/>.

"""
Testing routines for different TF coil optimisations
"""

from copy import copy
import os
import shutil
import tempfile
import time

import matplotlib.pyplot as plt
import numpy as np
import OCC
import pytest

import tests
from bluemira.base.file import get_bluemira_path
<<<<<<< HEAD
from BLUEPRINT.geometry.loop import Loop
from BLUEPRINT.systems.tfcoils import ToroidalFieldCoils
from BLUEPRINT.systems.optimisation_callbacks import TF_optimiser
=======
from bluemira.base.look_and_feel import bluemira_error
from bluemira.base.parameter import ParameterFrame
>>>>>>> c314f63d
from bluemira.equilibria.shapes import flux_surface_manickam
from BLUEPRINT.cad.cadtools import get_properties
from BLUEPRINT.geometry.geomtools import make_box_xz
from BLUEPRINT.geometry.loop import Loop
from BLUEPRINT.systems.tfcoils import ToroidalFieldCoils


# Make temporary sub-directory for tests.
@pytest.fixture
def tempdir():
    tempdir = tempfile.mkdtemp()
    yield tempdir
    shutil.rmtree(tempdir)


class TestTFCoil:
    """
    Test the TF coil ripple optimisation for different TF coil shapes and test CAD
    generation.
    """

    @classmethod
    def setup_class(cls):
        # fmt: off
        params = [
            ["R_0", "Major radius", 9, "m", None, "Input"],
            ["B_0", "Toroidal field at R_0", 6, "T", None, "Input"],
            ["n_TF", "Number of TF coils", 16, "N/A", None, "Input"],
            ["rho_j", "TF coil WP current density", 18.25, "MA/m^2", None, "Input"],
            ["tk_tf_nose", "TF coil inboard nose thickness", 0.6, "m", None, "Input"],
            ["tk_tf_wp", "TF coil winding pack thickness", 0.5, "m", None, "PROCESS"],
            ["tk_tf_front_ib", "TF coil inboard steel front plasma-facing", 0.04, "m", None, "Input"],
            ["tk_tf_ins", "TF coil ground insulation thickness", 0.08, "m", None, "Input"],
            ["tk_tf_insgap", "TF coil WP insertion gap", 0.1, "m", "Backfilled with epoxy resin (impregnation)", "Input"],
            ["r_tf_in", "Inboard radius of the TF coil inboard leg", 3.2, "m", None, "PROCESS"],
            ["ripple_limit", "Ripple limit constraint", 0.6, "%", None, "Input"],
            ['tk_tf_inboard', 'TF coil inboard thickness', 1.14, 'm', None, 'Input', 'PROCESS'],
        ]
        # fmt: on

        cls.parameters = ParameterFrame(params)

        read_path = get_bluemira_path("Geometry", subfolder="data/BLUEPRINT")
        # Load a target plasma separatrix
        lcfs = flux_surface_manickam(3.42, 0, 2.137, 2.9, 0.55, n=40)
        lcfs.close()

        # Load a keep-out zone for the TF coil shape
        name = os.sep.join([read_path, "KOZ.json"])
        ko_zone = Loop.from_file(name)

        cls.to_tf = {
            "name": "Example_PolySpline_TF",
            "plasma": lcfs,
            "koz_loop": ko_zone,
            "shape_type": "S",  # This is the shape parameterisation to use
            "conductivity": "SC",  # Resistive (R) or Superconducting (SC)
            "obj": "L",  # This is the optimisation objective: minimise length
            "wp_shape": "N",  # This is the winding pack shape choice for the inboard leg
            "ny": 1,  # This is the number of current filaments to use in y
            "nr": 1,  # This is the number of current filaments to use in x
            "nrip": 30,  # This is the number of points on the separatrix to calculate ripple for
            "read_folder": read_path,  # This is the path that the shape will be read from
            "write_folder": None,  # This is the path that the shape will be written to (replace in tests)
        }

    @pytest.mark.longrun
    def test_shape_optimisation(self):
        for shape in ["S", "D", "P"]:
            self.optimisation_assistant(shape)

    def optimisation_assistant(self, tf_type):
        self.to_tf["shape_type"] = tf_type

        tf = ToroidalFieldCoils(self.parameters, self.to_tf)
        tic = time.time()
        tf.build(TF_optimiser)
        tock = time.time() - tic

        if tests.PLOTTING:
            f, ax = plt.subplots()
            tf.plot_xz(ax)
            tf.plot_ripple(ax)
            plt.show()

        # Check quality of result
        assert tf.max_ripple <= 0.6021
        # Check for optimisation run time
        assert tock < 200

    def test_cad_components(self, tempdir):
        self.to_tf["write_folder"] = tempdir
        tf1 = ToroidalFieldCoils(self.parameters, self.to_tf)
        # Ensure we've got all the geometry that we need to generate CAD
        tf1._generate_xz_plot_loops()

        CAD = tf1.build_CAD()
        expected_names = ["Toroidal field coils_case", "Toroidal field coils_wp"]
        assert CAD.component["names"] == expected_names


class TestTaperedPictureFrameTF:
    @classmethod
    def setup_class(cls):
        # fmt: off
        params = [
            ["R_0", "Major radius", 3.42, "m", None, "Input"],
            ["B_0", "Toroidal field at R_0", 2.2, "T", None, "Input"],
            ["n_TF", "Number of TF coils", 12, "N/A", None, "Input"],
            ["tk_tf_nose", "Bucking Cylinder Thickness", 0.17, "m", None, "Input"],
            ["tk_tf_wp", "TF coil winding pack thickness", 0.4505, "m", None, "PROCESS"],
            ["tk_tf_front_ib", "TF coil inboard steel front plasma-facing", 0.02252, "m", None, "Input"],  # casthi
            ["tk_tf_ins", "TF coil ground insulation thickness", 0.0, "m", None, "Input"],
            ["tk_tf_insgap", "TF coil WP insertion gap", 0.0, "m", "Backfilled with epoxy resin (impregnation)", "Input"],
            ["r_tf_in", "Inner Radius of the TF coil inboard leg", 0.176, "m", None, "PROCESS"],
            ["r_tf_inboard_out", "Outboard Radius of the TF coil inboard leg tapered region", 0.6265, "m", None, "PROCESS"],
            ['TF_ripple_limit', 'TF coil ripple limit', 1.0, '%', None, 'Input'],
            ["npts", "Number of points", 200, "N/A", "Used for vessel and plasma", "Input"],
            ["h_cp_top", "Height of the Tapered Section", 6.199, "m", None, "PROCESS"],
            ["r_cp_top", "Radial Position of Top of taper", 0.8934, "m", None, "PROCESS"],
            ['tk_tf_outboard', 'TF coil outboard thickness', 1, 'm', None, 'Input', 'PROCESS'],
            ['tf_taper_frac', "Height of straight portion as fraction of total tapered section height", 0.5, 'N/A', None, 'Input'],
            ['r_tf_outboard_corner', "Corner Radius of TF coil outboard legs", 0.8, 'm', None, 'Input'],
            ["tk_tf_ob_casing", "TF leg conductor casing general thickness", 0.1, "m", None, "PROCESS"],
            ['tk_tf_inboard', 'TF coil inboard thickness', 0.4505, 'm', None, 'Input', 'PROCESS'],
        ]
        # fmt: on
        cls.parameters = ParameterFrame(params)
        read_path = get_bluemira_path("Geometry", subfolder="data/BLUEPRINT")
        lcfs = flux_surface_manickam(3.42, 0, 2.137, 2.9, 0.55, n=40)
        lcfs.close()
        name = os.sep.join([read_path, "KOZ_PF_test1.json"])
        ko_zone = Loop.from_file(name)
        cls.to_tf = {
            "name": "Example_PolySpline_TF",
            "plasma": lcfs,
            "koz_loop": ko_zone,
            "shape_type": "TP",  # This is the shape parameterisation to use
            "wp_shape": "W",  # This is the winding pack shape choice for the inboard leg
            "conductivity": "R",  # Resistive (R) or Superconducting (SC)
            "npoints": 400,
            "obj": "L",  # This is the optimisation objective: minimise length
            "ny": 1,  # This is the number of current filaments to use in y
            "nr": 1,  # This is the number of current filaments to use in x
            "nrip": 10,  # This is the number of points on the separatrix to calculate ripple for
            "read_folder": read_path,  # This is the path that the shape will be read from
            "write_folder": None,  # This is the path that the shape will be written to (replace in tests)
        }
        cls.lcfs = lcfs
        cls.ko_zone = ko_zone

    @pytest.mark.skipif(
        not (
            hasattr(OCC, "PYTHONOCC_VERSION_MAJOR") and OCC.PYTHONOCC_VERSION_MAJOR >= 7
        ),
        reason="OCC volume bug",
    )
    def test_without_callback(self, tempdir):
        self.to_tf["write_folder"] = tempdir
        tf1 = ToroidalFieldCoils(self.parameters, self.to_tf)
        tf1.build(TF_optimiser)
        tf1_state = tf1.__getstate__()
        tf2 = ToroidalFieldCoils(self.parameters, self.to_tf)
        tf2.build()
        assert tf1_state != tf2.__getstate__()
        tf3 = copy(tf1)
        tf3.build()
        np.testing.assert_equal(tf1_state, tf3.__getstate__())

    @pytest.mark.skipif(
        not (
            hasattr(OCC, "PYTHONOCC_VERSION_MAJOR") and OCC.PYTHONOCC_VERSION_MAJOR >= 7
        ),
        reason="OCC volume bug",
    )
    def test_tapered_TF(self, tempdir):
        self.to_tf["write_folder"] = tempdir
        tf1 = ToroidalFieldCoils(self.parameters, self.to_tf)
        tf1.build(TF_optimiser)

        # Test CAD Model

        CAD = tf1.build_CAD()
        vol_b_cyl = get_properties(CAD.component["shapes"][0])["Volume"]
        vol_leg_conductor = get_properties(CAD.component["shapes"][1])["Volume"]
        vol_cp_conductor = get_properties(CAD.component["shapes"][2])["Volume"]
        vol_leg_casing = get_properties(CAD.component["shapes"][3])["Volume"]

        true_vol_b_cyl = 0.4785
        true_vol_leg_conductor = 15.6117
        true_vol_cp_conductor = 2.6499
        true_vol_leg_casing = 11.6060

        assert np.isclose(vol_b_cyl, true_vol_b_cyl, rtol=1e-3)
        assert np.isclose(vol_leg_conductor, true_vol_leg_conductor, rtol=1e-2)
        assert np.isclose(vol_cp_conductor, true_vol_cp_conductor, rtol=1e-2)
        try:
            # OCC volume bug
            assert np.isclose(vol_leg_casing, true_vol_leg_casing, rtol=1e-1)
        except AssertionError:
            bluemira_error("OCC Volume Bug - TP coil case")

        if tests.PLOTTING:
            f1, ax = plt.subplots()
            self.lcfs.plot(ax, edgecolor="r", fill=False)
            self.ko_zone.plot(ax, edgecolor="b", fill=False)
            tf1.plot_ripple(ax)
            plt.show()
        assert tf1.cage.get_max_ripple() <= 1.002 * 1.1

    def test_cad_components(self, tempdir):
        self.to_tf["write_folder"] = tempdir
        tf1 = ToroidalFieldCoils(self.parameters, self.to_tf)

        # Ensure we've got all the geometry that we need to generate CAD
        tf1._generate_xz_plot_loops()

        CAD = tf1.build_CAD()
        expected_names = [
            "Toroidal field coils_b_cyl",
            "Toroidal field coils_leg_conductor",
            "Toroidal field coils_cp_conductor",
            "Toroidal field coils_case",
        ]
        assert CAD.component["names"] == expected_names


class TestSCPictureFrameTF:
    @classmethod
    def setup_class(cls):
        # fmt: off
        params = [
            ["R_0", "Major radius", 3.639, "m", None, "Input"],
            ["B_0", "Toroidal field at R_0", 2.0, "T", None, "Input"],
            ["n_TF", "Number of TF coils", 12, "N/A", None, "Input"],
            ["tk_tf_nose", "TF coil inboard nose thickness", 0.0377, "m", None, "Input"],
            ['tk_tf_side', 'TF coil inboard case minimum side wall thickness', 0.02, 'm', None, 'Input'],
            ["tk_tf_wp", "TF coil winding pack thickness", 0.569, "m", None, "PROCESS"],
            ["tk_tf_front_ib", "TF coil inboard steel front plasma-facing", 0.02, "m", None, "Input"],
            ["tk_tf_ins", "TF coil ground insulation thickness", 0.008, "m", None, "Input"],
            ["tk_tf_insgap", "TF coil WP insertion gap", 1.0E-7, "m", "Backfilled with epoxy resin (impregnation)", "Input"],
            ["r_tf_in", "Inboard radius of the TF coil inboard leg", 0.148, "m", None, "PROCESS"],
            ["tf_wp_depth", 'TF coil winding pack depth (in y)', 0.3644, 'm', 'Including insulation', 'PROCESS'],
            ["ripple_limit", "Ripple limit constraint", 0.6, "%", None, "Input"],
            ['r_tf_outboard_corner', "Corner Radius of TF coil outboard legs", 0.8, 'm', None, 'Input'],
            ['r_tf_inboard_corner', "Corner Radius of TF coil inboard legs", 0.0, 'm', None, 'Input'],
            ['tk_tf_inboard', 'TF coil inboard thickness', 0.6267, 'm', None, 'Input', 'PROCESS'],

        ]
        # fmt: on
        cls.parameters = ParameterFrame(params)
        read_path = get_bluemira_path("Geometry", subfolder="data/BLUEPRINT")
        lcfs = flux_surface_manickam(3.639, 0, 2.183, 2.8, 0.543, n=40)
        lcfs.close()
        name = os.sep.join([read_path, "KOZ_PF_test1.json"])
        ko_zone = Loop.from_file(name)
        cls.to_tf = {
            "name": "Example_PolySpline_TF",
            "plasma": lcfs,
            "koz_loop": ko_zone,
            "shape_type": "P",  # This is the shape parameterisation to use
            "wp_shape": "W",  # This is the winding pack shape choice for the inboard leg
            "conductivity": "SC",  # Resistive (R) or Superconducting (SC)
            "npoints": 200,
            "obj": "L",  # This is the optimisation objective: minimise length
            "ny": 3,  # This is the number of current filaments to use in y
            "nr": 2,  # This is the number of current filaments to use in x
            "nrip": 4,  # This is the number of points on the separatrix to calculate ripple for
            "read_folder": read_path,  # This is the path that the shape will be read from
            "write_folder": None,  # This is the path that the shape will be written to (replace in tests)
        }
        cls.lcfs = lcfs
        cls.ko_zone = ko_zone

    def test_pictureframe_SC_TF(self, tempdir):
        self.to_tf["write_folder"] = tempdir
        tf1 = ToroidalFieldCoils(self.parameters, self.to_tf)
        tf1.build(TF_optimiser)

        # Test CAD Model

        CAD = tf1.build_CAD()
        vol_casing = get_properties(CAD.component["shapes"][0])["Volume"]
        vol_wp = get_properties(CAD.component["shapes"][1])["Volume"]
        true_vol_casing = 2.4991
        true_vol_wp = 9.5117

        assert np.isclose(vol_casing, true_vol_casing, rtol=1e-2)
        assert np.isclose(vol_wp, true_vol_wp, rtol=1e-2)

        if tests.PLOTTING:
            f1, ax = plt.subplots()
            self.lcfs.plot(ax, edgecolor="r", fill=False)
            self.ko_zone.plot(ax, edgecolor="b", fill=False)
            tf1.plot_ripple(ax)
            plt.show()
        assert tf1.cage.get_max_ripple() <= 1.002 * 1.1

    def test_cad_components(self, tempdir):
        self.to_tf["write_folder"] = tempdir
        tf1 = ToroidalFieldCoils(self.parameters, self.to_tf)

        # Ensure we've got all the geometry that we need to generate CAD
        tf1._generate_xz_plot_loops()

        CAD = tf1.build_CAD()
        expected_names = [
            "Toroidal field coils_case",
            "Toroidal field coils_wp",
        ]
        assert CAD.component["names"] == expected_names


class TestCurvedPictureframeTF:
    @classmethod
    def setup_class(cls):
        # fmt: off
        params = [
            ["R_0", "Major radius", 3.639, "m", None, "Input"],
            ["B_0", "Toroidal field at R_0", 2.0, "T", None, "Input"],
            ["n_TF", "Number of TF coils", 12, "N/A", None, "Input"],
            ["tk_tf_nose", "TF coil inboard nose thickness", 0.0377, "m", None, "Input"],
            ['tk_tf_side', 'TF coil inboard case minimum side wall thickness', 0.02, 'm', None, 'Input'],
            ["tk_tf_wp", "TF coil winding pack thickness", 0.569, "m", None, "PROCESS"],
            ["tk_tf_front_ib", "TF coil inboard steel front plasma-facing", 0.02, "m", None, "Input"],
            ["tk_tf_ins", "TF coil ground insulation thickness", 0.008, "m", None, "Input"],
            ["tk_tf_insgap", "TF coil WP insertion gap", 1.0E-7, "m", "Backfilled with epoxy resin (impregnation)", "Input"],
            ["r_tf_in", "Inboard radius of the TF coil inboard leg", 0.148, "m", None, "PROCESS"],
            ["TF_ripple_limit", "Ripple limit constraint", 0.65, "%", None, "Input"],
            ["tf_wp_depth", "TF coil winding pack depth (in y)", 0.4625, "m", "Including insulation", "PROCESS"],
            ['r_tf_outboard_corner', "Corner Radius of TF coil outboard legs", 0.8, 'm', None, 'Input'],
            ['h_tf_max_in', 'Plasma side TF coil maximum height', 12.0, 'm', None, 'PROCESS'],
            ["r_tf_curve", "Radial position of the CP-leg conductor joint", 2.5, "m", None, "PROCESS"],
            ['tk_tf_inboard', 'TF coil inboard thickness', 0.6267, 'm', None, 'Input', 'PROCESS'],
            ['h_tf_min_in', 'Plasma side TF coil min height', -12.0, 'm', None, 'PROCESS'],
        ]
        # fmt: on
        cls.parameters = ParameterFrame(params)
        read_path = get_bluemira_path("Geometry", subfolder="data/BLUEPRINT")
        lcfs = flux_surface_manickam(3.42, 0, 2.137, 2.9, 0.55, n=40)
        lcfs.close()
        ko_zone = make_box_xz(1, 9, -9, 9)
        cls.to_tf = {
            "name": "Example_PolySpline_TF",
            "plasma": lcfs,
            "koz_loop": ko_zone,
            "shape_type": "CP",  # This is the shape parameterisation to use
            "wp_shape": "W",  # This is the winding pack shape choice for the inboard leg
            "conductivity": "SC",  # Resistive (R) or Superconducting (SC)
            "npoints": 800,
            "obj": "L",  # This is the optimisation objective: minimise length
            "ny": 3,  # This is the number of current filaments to use in y
            "nr": 2,  # This is the number of current filaments to use in x
            "nrip": 4,  # This is the number of points on the separatrix to calculate ripple for
            "read_folder": read_path,  # This is the path that the shape will be read from
            "write_folder": None,  # This is the path that the shape will be written to (replace in tests)
        }
        cls.lcfs = lcfs
        cls.ko_zone = ko_zone

    def test_curved_pictureframe_SC_TF(self, tempdir):
        self.to_tf["write_folder"] = tempdir
        tf1 = ToroidalFieldCoils(self.parameters, self.to_tf)
        tf1.build(TF_optimiser)

        # Test CAD Model

        CAD = tf1.build_CAD()
        vol_casing = get_properties(CAD.component["shapes"][2])["Volume"]
        vol_tapered_cp = get_properties(CAD.component["shapes"][1])["Volume"]
        vol_leg_conductor = get_properties(CAD.component["shapes"][0])["Volume"]

        true_vol_tapered_cp = 2.2971
        true_vol_leg_conductor = 10.8308
        true_vol_casing = 3.0714
        assert np.isclose(vol_casing, true_vol_casing, rtol=1e-2)
        assert np.isclose(vol_tapered_cp, true_vol_tapered_cp, rtol=1e-2)
        assert np.isclose(vol_leg_conductor, true_vol_leg_conductor, rtol=1e-2)

        if tests.PLOTTING:
            f1, ax = plt.subplots()
            self.lcfs.plot(ax, edgecolor="r", fill=False)
            self.ko_zone.plot(ax, edgecolor="b", fill=False)
            tf1.plot_ripple(ax)
            plt.show()
        assert tf1.cage.get_max_ripple() <= 1.002 * 1.1

    def test_cad_components(self, tempdir):
        self.to_tf["write_folder"] = tempdir
        tf1 = ToroidalFieldCoils(self.parameters, self.to_tf)

        # Ensure we've got all the geometry that we need to generate CAD
        tf1._generate_xz_plot_loops()

        CAD = tf1.build_CAD()
        expected_names = [
            "Toroidal field coils_leg_conductor",
            "Toroidal field coils_cp_conductor",
            "Toroidal field coils_case",
        ]
        assert CAD.component["names"] == expected_names


class TestResistiveCurvedPictureframeTF:
    @classmethod
    def setup_class(cls):
        # fmt: off
        params = [
            ["R_0", "Major radius", 3.639, "m", None, "Input"],
            ["B_0", "Toroidal field at R_0", 2.0, "T", None, "Input"],
            ["n_TF", "Number of TF coils", 12, "N/A", None, "Input"],
            ["tk_tf_nose", "TF coil inboard nose thickness", 0.17, "m", None, "Input"],
            ['tk_tf_side', 'TF coil inboard case minimum side wall thickness', 0.02, 'm', None, 'Input'],
            ["tk_tf_wp", "TF coil winding pack thickness", 0.569, "m", None, "PROCESS"],
            ["tk_tf_ins", "TF coil ground insulation thickness", 0.008, "m", None, "Input"],
            ["tk_tf_insgap", "TF coil WP insertion gap", 1.0E-7, "m", "Backfilled with epoxy resin (impregnation)", "Input"],
            ["r_tf_in", "Inboard radius of the TF coil inboard leg", 0.148, "m", None, "PROCESS"],
            ["TF_ripple_limit", "Ripple limit constraint", 0.65, "%", None, "Input"],
            ["r_tf_inboard_out", "Outboard Radius of the TF coil inboard leg tapered region", 0.75, "m", None, "PROCESS"],
            ["h_cp_top", "Height of the Tapered Section", 6.199, "m", None, "PROCESS"],
            ["r_cp_top", "Radial Position of Top of taper", 0.8934, "m", None, "PROCESS"],
            ["tf_wp_depth", "TF coil winding pack depth (in y)", 0.4625, "m", "Including insulation", "PROCESS"],
            ['r_tf_outboard_corner', "Corner Radius of TF coil outboard legs", 0.8, 'm', None, 'Input'],
            ['h_tf_max_in', 'Plasma side TF coil maximum height', 12.0, 'm', None, 'PROCESS'],
            ["r_tf_curve", "Radial position of the CP-leg conductor joint", 2.5, "m", None, "PROCESS"],
            ['tk_tf_outboard', 'TF coil outboard thickness', 1, 'm', None, 'Input', 'PROCESS'],
            ['tk_tf_inboard', 'TF coil inboard thickness', 0.6267, 'm', None, 'Input', 'PROCESS'],
            ["tk_tf_ob_casing", "TF leg conductor casing general thickness", 0.1, "m", None, "PROCESS"],
            ['h_tf_min_in', 'Plasma side TF coil min height', -12.0, 'm', None, 'PROCESS'],
        ]
        # fmt: on
        cls.parameters = ParameterFrame(params)
        read_path = get_bluemira_path("Geometry", subfolder="data/BLUEPRINT")
        lcfs = flux_surface_manickam(3.42, 0, 2.137, 2.9, 0.55, n=40)
        lcfs.close()
        ko_zone = make_box_xz(1, 9, -9, 9)
        cls.to_tf = {
            "name": "Example_PolySpline_TF",
            "plasma": lcfs,
            "koz_loop": ko_zone,
            "shape_type": "CP",  # This is the shape parameterisation to use
            "wp_shape": "W",  # This is the winding pack shape choice for the inboard leg
            "conductivity": "R",  # Resistive (R) or Superconducting (SC)
            "npoints": 800,
            "obj": "L",  # This is the optimisation objective: minimise length
            "ny": 3,  # This is the number of current filaments to use in y
            "nr": 2,  # This is the number of current filaments to use in x
            "nrip": 4,  # This is the number of points on the separatrix to calculate ripple for
            "read_folder": read_path,  # This is the path that the shape will be read from
            "write_folder": None,  # This is the path that the shape will be written to (replace in tests)
        }
        cls.lcfs = lcfs
        cls.ko_zone = ko_zone

    def test_curved_pictureframe_R_TF(self, tempdir):
        self.to_tf["write_folder"] = tempdir
        tf1 = ToroidalFieldCoils(self.parameters, self.to_tf)
        tf1.build(TF_optimiser)

        # Test CAD Model

        CAD = tf1.build_CAD()
        vol_b_cyl = get_properties(CAD.component["shapes"][0])["Volume"]
        vol_leg_conductor = get_properties(CAD.component["shapes"][1])["Volume"]
        vol_cp_conductor = get_properties(CAD.component["shapes"][2])["Volume"]
        vol_leg_casing = get_properties(CAD.component["shapes"][3])["Volume"]

        true_vol_b_cyl = 0.4249
        true_vol_leg_conductor = 19.3506
        true_vol_cp_conductor = 3.2414
        true_vol_leg_casing = 14.4323

        assert np.isclose(vol_b_cyl, true_vol_b_cyl, rtol=1e-3)
        assert np.isclose(vol_leg_conductor, true_vol_leg_conductor, rtol=1e-2)
        assert np.isclose(vol_cp_conductor, true_vol_cp_conductor, rtol=1e-2)
        try:
            # OCC volume bug
            assert np.isclose(vol_leg_casing, true_vol_leg_casing, rtol=1e-1)
        except AssertionError:
            bluemira_error("OCC Volume Bug - Resistive CP coil case")

        if tests.PLOTTING:
            f1, ax = plt.subplots()
            self.lcfs.plot(ax, edgecolor="r", fill=False)
            self.ko_zone.plot(ax, edgecolor="b", fill=False)
            tf1.plot_ripple(ax)
            plt.show()
        assert tf1.cage.get_max_ripple() <= 1.002 * 1.1

    def test_cad_components(self, tempdir):
        self.to_tf["write_folder"] = tempdir
        tf1 = ToroidalFieldCoils(self.parameters, self.to_tf)

        # Ensure we've got all the geometry that we need to generate CAD
        tf1._generate_xz_plot_loops()

        CAD = tf1.build_CAD()
        expected_names = [
            "Toroidal field coils_b_cyl",
            "Toroidal field coils_leg_conductor",
            "Toroidal field coils_cp_conductor",
            "Toroidal field coils_case",
        ]
        assert CAD.component["names"] == expected_names


if __name__ == "__main__":
    pytest.main([__file__])<|MERGE_RESOLUTION|>--- conflicted
+++ resolved
@@ -23,11 +23,11 @@
 Testing routines for different TF coil optimisations
 """
 
-from copy import copy
 import os
 import shutil
 import tempfile
 import time
+from copy import copy
 
 import matplotlib.pyplot as plt
 import numpy as np
@@ -36,18 +36,13 @@
 
 import tests
 from bluemira.base.file import get_bluemira_path
-<<<<<<< HEAD
-from BLUEPRINT.geometry.loop import Loop
-from BLUEPRINT.systems.tfcoils import ToroidalFieldCoils
-from BLUEPRINT.systems.optimisation_callbacks import TF_optimiser
-=======
 from bluemira.base.look_and_feel import bluemira_error
 from bluemira.base.parameter import ParameterFrame
->>>>>>> c314f63d
 from bluemira.equilibria.shapes import flux_surface_manickam
 from BLUEPRINT.cad.cadtools import get_properties
 from BLUEPRINT.geometry.geomtools import make_box_xz
 from BLUEPRINT.geometry.loop import Loop
+from BLUEPRINT.systems.optimisation_callbacks import TF_optimiser
 from BLUEPRINT.systems.tfcoils import ToroidalFieldCoils
 
 
