# bluemira is an integrated inter-disciplinary design tool for future fusion
# reactors. It incorporates several modules, some of which rely on other
# codes, to carry out a range of typical conceptual fusion reactor design
# activities.
#
# Copyright (C) 2021 M. Coleman, J. Cook, F. Franza, I.A. Maione, S. McIntosh, J. Morris,
#                    D. Short
#
# bluemira is free software; you can redistribute it and/or
# modify it under the terms of the GNU Lesser General Public
# License as published by the Free Software Foundation; either
# version 2.1 of the License, or (at your option) any later version.
#
# bluemira is distributed in the hope that it will be useful,
# but WITHOUT ANY WARRANTY; without even the implied warranty of
# MERCHANTABILITY or FITNESS FOR A PARTICULAR PURPOSE. See the GNU
# Lesser General Public License for more details.
#
# You should have received a copy of the GNU Lesser General Public
# License along with bluemira; if not, see <https://www.gnu.org/licenses/>.

import os
import pickle  # noqa :S403

import matplotlib.pyplot as plt
import numpy as np
import pytest

import tests
from bluemira.base.file import get_bluemira_path
from BLUEPRINT.base.error import BeamsError
from BLUEPRINT.beams.crosssection import (
    AnalyticalShellComposite,
    CircularBeam,
    CircularHollowBeam,
    CompositeCrossSection,
    CustomCrossSection,
    IBeam,
    MultiCrossSection,
    RapidCustomCrossSection,
    RectangularBeam,
)
from BLUEPRINT.beams.material import SS316, Concrete
from BLUEPRINT.geometry.loop import Loop
from BLUEPRINT.geometry.shell import Shell

SS316 = SS316()
CONCRETE = Concrete()


class TestIbeam:
    def test_ibeam(self):
        # https://structx.com/Shape_Formulas_013.html
        i_beam = IBeam(1, 1, 0.25, 0.5)
        assert i_beam.area == 750000e-6
        assert i_beam.i_yy == 78125000000e-12
        assert i_beam.i_zz == 46875000000e-12
        assert np.isclose(i_beam.j, 114583333333.3333e-12)

    @pytest.mark.skipif(not tests.PLOTTING, reason="plotting disabled")
    def test_plot(self):
        i_beam = IBeam(1, 1, 0.25, 0.5)
        i_beam.geometry.plot(points=True)

    def test_errors(self):
        props = [
            [1, 1, 0.1, 0],
            [1, 1, 0, 0.1],
            [0, 1, 0.1, 0.1],
            [1, 0, 0.1, 0.1],
            [1, 1, 0.5, 0.1],
            [1, 1, 0.1, 1],
        ]
        for prop in props:
            with pytest.raises(BeamsError):
                IBeam(*prop)

    def test_rectangle(self):
        rect_beam = RectangularBeam(50, 50)
        assert rect_beam.area == 2500
        assert rect_beam.i_zz == 520833.3333333333
        assert rect_beam.i_yy == 520833.3333333333
        assert rect_beam.j == 880208.3333333334

        rect_beam = RectangularBeam(10, 250)
        assert rect_beam.area == 2500
        assert np.isclose(rect_beam.i_zz, 20833.3333)
        assert np.isclose(rect_beam.i_yy, 13020833.33333)
        assert np.isclose(rect_beam.j, 81234.94973767549, rtol=1e-4)


class TestCustomCrossSection:
    def assert_cs_equal(self, cs1, cs2):
        assert np.isclose(cs1.area, cs2.area)
        assert np.isclose(cs1.i_yy, cs2.i_yy)
        assert np.isclose(cs1.i_zz, cs2.i_zz)
        assert np.allclose(cs1.centroid, cs2.centroid)

    def test_rectangle(self):
        props = [[0.41, 0.5], [0.5, 0.4], [50, 600], [0.4, 0.21], [80, 0.1]]
        for prop in props:
            rect_beam = RectangularBeam(*prop)
            loop = rect_beam.geometry
            custom_xs = CustomCrossSection(loop)
            self.assert_cs_equal(custom_xs, rect_beam)

    def test_ibeam(self):
        props = [
            [0.6, 0.6, 0.1, 0.15],
            [0.4, 0.6, 0.1, 0.15],
            [0.6, 0.5, 0.05, 0.15],
            [0.3, 1, 0.1, 0.1],
            [200, 300, 11, 12],
            [0.3, 0.1, 0.025, 0.025],
        ]
        for prop in props:
            i_beam = IBeam(*prop)
            loop = i_beam.geometry

            custom_xs = CustomCrossSection(loop)
            self.assert_cs_equal(custom_xs, i_beam)

    def test_hollow_rectangle(self):
        def make_hollow_rect(w, h, t):
            loop = Loop(
                y=[-w / 2, w / 2, w / 2, -w / 2, -w / 2],
                z=[-h / 2, -h / 2, h / 2, h / 2, -h / 2],
            )
            loop2 = loop.offset(-t)

            shell_r = Shell(loop2, loop)
            return shell_r

        shell = make_hollow_rect(4, 5, 0.1)
        # No assert
        CustomCrossSection(shell)


class TestComposite:
    @pytest.mark.longrun
    def test_composite(self):
        def make_hollow_rect(w, h, t):
            loop = Loop(
                y=[-w / 2, w / 2, w / 2, -w / 2, -w / 2],
                z=[-h / 2, -h / 2, h / 2, h / 2, -h / 2],
            )
            loop2 = loop.offset(-t)

            shell_r = Shell(loop2, loop)
            return shell_r

        rect = RectangularBeam(4 - 0.2, 5 - 0.2).geometry
        shell = make_hollow_rect(4, 5, 0.1)

        # No assert
        comp = CompositeCrossSection([shell, rect], [SS316, CONCRETE])
        if tests.PLOTTING:
            comp.plot()

    def test_fail(self):
        def make_hollow_rect(w, h, t):
            loop = Loop(
                y=[-w / 2, w / 2, w / 2, -w / 2, -w / 2],
                z=[-h / 2, -h / 2, h / 2, h / 2, -h / 2],
            )
            loop2 = loop.offset(-t)

            shell_r = Shell(loop2, loop)
            return shell_r

        rect = RectangularBeam(4 - 0.2, 5 - 0.2).geometry
        shell = make_hollow_rect(4, 5, 0.1)

        with pytest.raises(BeamsError):
            CompositeCrossSection([shell, rect], [SS316])


class TestDuploRectangle:
    @classmethod
    def setup_class(cls):
<<<<<<< HEAD
        path = get_BP_path("BLUEPRINT/structural", subfolder="tests")
=======
        path = get_bluemira_path("BLUEPRINT/beams", subfolder="tests")
>>>>>>> a36e1ead
        filename = os.sep.join([path, "tf_shell_sections.pkl"])
        with open(filename, "rb") as f:
            cls.shells = pickle.load(f)  # noqa :S301

    def test_rotation(self):
        for shell in self.shells:
            xs_analytic = AnalyticalShellComposite(shell, [SS316, CONCRETE])
            eizz, eiyy, eizy = (
                xs_analytic.ei_zz,
                xs_analytic.ei_yy,
                xs_analytic.ei_zy,
            )
            # Rotations of 180 and 360 degrees shouldn't change the below props
            xs_analytic.rotate(180)
            assert np.isclose(eizz, xs_analytic.ei_zz)
            assert np.isclose(eiyy, xs_analytic.ei_yy)
            assert np.isclose(eizy, xs_analytic.ei_zy)
            xs_analytic.rotate(180)
            assert np.isclose(eizz, xs_analytic.ei_zz)
            assert np.isclose(eiyy, xs_analytic.ei_yy)
            assert np.isclose(eizy, xs_analytic.ei_zy)

            alphas = [0.35, 14.54, 40.56, 90.6, 176, 270.5, 304.23423662, 361.0]
            for alpha in alphas:
                xs_analytic.rotate(alpha)
                assert not np.isclose(eizz, xs_analytic.ei_zz)
                assert not np.isclose(eiyy, xs_analytic.ei_yy)
                assert not np.isclose(eizy, xs_analytic.ei_zy)

    @pytest.mark.longrun
    def test_comparison(self):
        xs_fes = {"ei_yy": [], "ei_zz": [], "ea": [], "gj": []}
        xs_analytics = {"ei_yy": [], "ei_zz": [], "ea": [], "gj": []}
        for shell in self.shells:
            xs_fe = CompositeCrossSection([shell, shell.inner], [SS316, CONCRETE])
            xs_analytic = AnalyticalShellComposite(shell, [SS316, CONCRETE])
            for key in xs_fes.keys():
                xs_fes[key].append(getattr(xs_fe, key))
                xs_analytics[key].append(getattr(xs_analytic, key))

        for k, v in xs_fes.items():
            xs_fes[k] = np.array(v)

        for k, v in xs_analytics.items():
            xs_analytics[k] = np.array(v)

        for key in ["ei_yy", "ei_zz", "ea"]:
            assert np.allclose(xs_fes[key], xs_analytics[key])

        # GJ is still a very approximate calculation...

        if tests.PLOTTING:
            _, (ax, ax2) = plt.subplots(1, 2)
            colors = ["r", "g", "b", "k"]
            for key, color in zip(["ei_yy", "ei_zz", "ea", "gj"], colors):
                v1 = xs_fes[key]
                v2 = xs_analytics[key]
                ax.plot(v1 / max(v1), color=color, linestyle=":", label=key + " FE")
                ax.plot(
                    v2 / max(v2), color=color, linestyle="--", label=key + " analytic"
                )
                ax2.plot(v1 / v2, color=color, linestyle="-.")
            ax.legend()
            plt.show()


class TestRectangleCustom:
    def test_compare(self):
        sq_beam = RectangularBeam(50, 40)
        custom_beam = RapidCustomCrossSection(sq_beam.geometry, opt_var=42.77)
        for k in ["area", "centroid", "i_yy", "i_zz", "i_zy", "qyy", "qzz", "ry", "rz"]:
            assert np.allclose(getattr(sq_beam, k), getattr(custom_beam, k))
        # J will not be so close...
        assert np.isclose(sq_beam.j, custom_beam.j, rtol=1e-4)


class TestRotation:
    def test_loop_rotation(self):
        circle = CircularBeam(0.5)
        loop = circle.geometry.copy()
        circle.rotate(2345.24)
        loop.rotate(2345.24, p1=[0, *loop.centroid], p2=[1, *loop.centroid])
        assert circle.geometry == loop

    def test_circulars(self):
        circle = CircularBeam(0.5)
        i_zz_c = circle.i_zz
        i_yy_c = circle.i_yy
        i_zy_c = circle.i_zy

        h_circle = CircularHollowBeam(0.45, 0.5)
        i_zz_ch = h_circle.i_zz
        i_yy_ch = h_circle.i_yy
        i_zy_ch = h_circle.i_zy

        assert i_zy_c == 0.0
        assert i_zy_ch == 0.0

        alphas = [0.35, 14.54, 40.56, 90.6, 176, 270.5, 304.23423662, 361.0]
        for alpha in alphas:
            circle.rotate(alpha)
            h_circle.rotate(alpha)
            assert np.isclose(i_zz_c, circle.i_zz)
            assert np.isclose(i_yy_c, circle.i_yy)
            assert np.isclose(i_zy_c, circle.i_zy)
            assert np.isclose(i_zz_ch, h_circle.i_zz)
            assert np.isclose(i_yy_ch, h_circle.i_yy)
            assert np.isclose(i_zy_ch, h_circle.i_zy)

    def test_square(self):
        sq_beam = RectangularBeam(50, 50)
        i_zz_c = sq_beam.i_zz
        i_yy_c = sq_beam.i_yy
        i_zy_c = sq_beam.i_zy
        alphas = [0.35, 14.54, 40.56, 90.6, 176, 270.5, 304.23423662, 361.0]
        for alpha in alphas:
            sq_beam = RectangularBeam(50, 50)
            sq_beam.rotate(alpha)
            assert np.isclose(i_zz_c, sq_beam.i_zz)
            assert np.isclose(i_yy_c, sq_beam.i_yy)
            assert np.isclose(i_zy_c, sq_beam.i_zy)

    def test_rectangle(self):
        r_beam = RectangularBeam(4, 7)
        i_zz_c = r_beam.i_zz
        i_yy_c = r_beam.i_yy
        i_zy_c = r_beam.i_zy
        alphas = [0.35, 14.54, 40.56, 90.6, 176, 270.5, 304.23423662, 361.0]
        for alpha in alphas:
            r_beam = RectangularBeam(4, 7)
            r_beam.rotate(alpha)
            assert not np.isclose(i_zz_c, r_beam.i_zz)
            assert not np.isclose(i_yy_c, r_beam.i_yy)
            assert not np.isclose(i_zy_c, r_beam.i_zy)

        betas = [180, 360]
        for beta in betas:
            r_beam = RectangularBeam(4, 7)
            r_beam.rotate(beta)
            assert np.isclose(i_zz_c, r_beam.i_zz)
            assert np.isclose(i_yy_c, r_beam.i_yy)
            assert np.isclose(i_zy_c, r_beam.i_zy)

    def test_rectangle_values(self):
        """
        Cross-checked with: https://structx.com/Shape_Formulas_033.html
        """
        r_beam = RectangularBeam(0.508, 0.254)
        r_beam.rotate(np.rad2deg(4))
        assert np.isclose(10 ** 12 * r_beam.i_zz, 1582893390.424)

    def test_custom(self):
        loop = Loop(
            y=[0, 1, 1, 2, 2, 3, 3, 4, 4, 3, 3, 2, 2, 1, 1, 0],
            z=[0, 0, -1, -1, 0, 0, 1, 1, 2, 2, 3, 3, 2, 1, 1, 0],
        )
        custom = CustomCrossSection(loop)
        r_custom = RapidCustomCrossSection(loop)
        izz, iyy, izy = custom.i_zz, custom.i_yy, custom.i_zy
        izz_r, iyy_r, izy_r = r_custom.i_zz, r_custom.i_yy, r_custom.i_zy
        assert np.isclose(izz, izz_r)
        assert np.isclose(iyy, iyy_r)
        assert np.isclose(izy, izy_r)
        custom.rotate(180)
        r_custom.rotate(180)
        assert np.isclose(izz, custom.i_zz)
        assert np.isclose(iyy, custom.i_yy)
        assert np.isclose(izy, custom.i_zy)
        assert np.isclose(izz, r_custom.i_zz)
        assert np.isclose(iyy, r_custom.i_yy)
        assert np.isclose(izy, r_custom.i_zy)
        custom.rotate(180)
        r_custom.rotate(180)
        assert np.isclose(izz, custom.i_zz)
        assert np.isclose(iyy, custom.i_yy)
        assert np.isclose(izy, custom.i_zy)
        assert np.isclose(izz, r_custom.i_zz)
        assert np.isclose(iyy, r_custom.i_yy)
        assert np.isclose(izy, r_custom.i_zy)


class TestMultiCrossSection:
    def test_multi(self):
        """
        Check that a multi cross-section recovers Ibeam easy properties.
        Note that J cannot be recovered as the parts are touching.
        """
        base, depth, flange, web = 0.5, 1, 0.1, 0.05
        lower = RectangularBeam(base, flange)
        lower.translate([0, 0, -(depth - flange) / 2])
        upper = RectangularBeam(base, flange)
        upper.translate([0, 0, (depth - flange) / 2])
        middle = RectangularBeam(web, depth - flange * 2)

        multi = MultiCrossSection([lower, middle, upper], centroid=[0, 0])
        ibeam = IBeam(base, depth, flange, web)
        assert np.isclose(multi.area, ibeam.area)
        assert np.isclose(multi.i_zz, ibeam.i_zz)
        assert np.isclose(multi.i_yy, ibeam.i_yy)
        assert np.isclose(multi.i_zy, ibeam.i_zy)


if __name__ == "__main__":
    pytest.main([__file__])<|MERGE_RESOLUTION|>--- conflicted
+++ resolved
@@ -178,11 +178,7 @@
 class TestDuploRectangle:
     @classmethod
     def setup_class(cls):
-<<<<<<< HEAD
-        path = get_BP_path("BLUEPRINT/structural", subfolder="tests")
-=======
         path = get_bluemira_path("BLUEPRINT/beams", subfolder="tests")
->>>>>>> a36e1ead
         filename = os.sep.join([path, "tf_shell_sections.pkl"])
         with open(filename, "rb") as f:
             cls.shells = pickle.load(f)  # noqa :S301
