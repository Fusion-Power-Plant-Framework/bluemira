--- conflicted
+++ resolved
@@ -29,12 +29,8 @@
 from bluemira.base.file import BM_ROOT
 from bluemira.utilities.tools import set_random_seed
 from BLUEPRINT.reactor import Reactor
-<<<<<<< HEAD
-from bluemira.base.config import SingleNull
-=======
 from BLUEPRINT.systems.config import SingleNull
 
->>>>>>> 40d073c7
 import tests
 
 
