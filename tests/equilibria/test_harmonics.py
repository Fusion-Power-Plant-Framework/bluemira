--- conflicted
+++ resolved
@@ -1373,22 +1373,15 @@
         ])
         test_sin_amplitudes = np.array([3.15627377])
 
-<<<<<<< HEAD
-        test_constraint_class = ToroidalHarmonicConstraint(
-            ref_harmonics_cos=ref_harmonics_cos,
-            ref_harmonics_sin=ref_harmonics_sin,
-            th_params=th_params,
-            relative_tolerance_cos=1e-3,
-            relative_tolerance_sin=1e-3,
-=======
+
         test_constraint_class_equality = ToroidalHarmonicConstraint(
             ref_harmonics_cos=test_cos_modes,
             ref_harmonics_sin=test_sin_modes,
             ref_harmonics_cos_amplitudes=test_cos_amplitudes,
             ref_harmonics_sin_amplitudes=test_sin_amplitudes,
             th_params=self.test_th_params,
-            tolerance=None,
->>>>>>> 5426db34
+            relative_tolerance_cos=1e-3,
+            relative_tolerance_sin=1e-3,
             constraint_type="equality",
         )
 
@@ -1412,24 +1405,15 @@
         ):
             assert test_tol == ref_tol
 
-<<<<<<< HEAD
-        test_constraint_class = ToroidalHarmonicConstraint(
-            ref_harmonics_cos=ref_harmonics_cos,
-            ref_harmonics_sin=ref_harmonics_sin,
-            th_params=th_params,
-            relative_tolerance_cos=0.0,
-            relative_tolerance_sin=0.0,
-            constraint_type="equality",
-=======
         test_constraint_class_inequality = ToroidalHarmonicConstraint(
             ref_harmonics_cos=test_cos_modes,
             ref_harmonics_sin=test_sin_modes,
             ref_harmonics_cos_amplitudes=test_cos_amplitudes,
             ref_harmonics_sin_amplitudes=test_sin_amplitudes,
             th_params=self.test_th_params,
-            tolerance=None,
+            relative_tolerance_cos=1e-3,
+            relative_tolerance_sin=1e-3,
             constraint_type="inequality",
->>>>>>> 5426db34
         )
 
         # Multiply by 2 because inequality constraint is equivalent to 2 equality
