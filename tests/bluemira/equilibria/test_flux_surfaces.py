# bluemira is an integrated inter-disciplinary design tool for future fusion
# reactors. It incorporates several modules, some of which rely on other
# codes, to carry out a range of typical conceptual fusion reactor design
# activities.
#
# Copyright (C) 2021 M. Coleman, J. Cook, F. Franza, I.A. Maione, S. McIntosh, J. Morris,
#                    D. Short
#
# bluemira is free software; you can redistribute it and/or
# modify it under the terms of the GNU Lesser General Public
# License as published by the Free Software Foundation; either
# version 2.1 of the License, or (at your option) any later version.
#
# bluemira is distributed in the hope that it will be useful,
# but WITHOUT ANY WARRANTY; without even the implied warranty of
# MERCHANTABILITY or FITNESS FOR A PARTICULAR PURPOSE. See the GNU
# Lesser General Public License for more details.
#
# You should have received a copy of the GNU Lesser General Public
# License along with bluemira; if not, see <https://www.gnu.org/licenses/>.

import os

import numpy as np
import pytest

from bluemira.base.file import get_bluemira_path
from bluemira.equilibria import Equilibrium
from bluemira.equilibria.error import FluxSurfaceError
from bluemira.equilibria.find import find_flux_surface_through_point
from bluemira.equilibria.flux_surfaces import (
    ClosedFluxSurface,
    FieldLineTracer,
    OpenFluxSurface,
    PartialOpenFluxSurface,
)
<<<<<<< HEAD
from bluemira.equilibria.shapes import flux_surface_johner
=======
from bluemira.equilibria.shapes import flux_surface_cunningham, flux_surface_johner
>>>>>>> a5d0ef20
from bluemira.geometry._deprecated_loop import Loop

TEST_PATH = get_bluemira_path("bluemira/equilibria/test_data", subfolder="tests")


class TestOpenFluxSurfaceStuff:
    @classmethod
    def setup_class(cls):
        eq_name = "eqref_OOB.json"
        filename = os.sep.join([TEST_PATH, eq_name])
        cls.eq = Equilibrium.from_eqdsk(filename)

    def test_bad_geometry(self):
        closed_loop = Loop(x=[0, 4, 5, 8, 0], z=[1, 2, 3, 4, 1])
        with pytest.raises(FluxSurfaceError):
            _ = OpenFluxSurface(closed_loop)
        with pytest.raises(FluxSurfaceError):
            _ = PartialOpenFluxSurface(closed_loop)

    def test_connection_length(self):
        """
        Use both a flux surface and field line tracing approach to calculate connection
        length and check they are the same or similar.
        """
        x_start, z_start = 12, 0
        x_loop, z_loop = find_flux_surface_through_point(
            self.eq.x,
            self.eq.z,
            self.eq.psi(),
            x_start,
            z_start,
            self.eq.psi(x_start, z_start),
        )
        fs = OpenFluxSurface(Loop(x=x_loop, z=z_loop))
        lfs, hfs = fs.split(self.eq.get_OX_points()[0][0])
        l_lfs = lfs.connection_length(self.eq)
        l_hfs = hfs.connection_length(self.eq)

        # test discretisation sensitivity
        lfs_loop = lfs.loop.copy()
        lfs_loop.interpolate(3 * len(lfs_loop))
        lfs_interp = PartialOpenFluxSurface(lfs_loop)
        l_lfs_interp = lfs_interp.connection_length(self.eq)
        assert np.isclose(l_lfs, l_lfs_interp, rtol=5e-3)

        hfs_loop = hfs.loop.copy()
        hfs_loop.interpolate(3 * len(hfs_loop))
        hfs_interp = PartialOpenFluxSurface(hfs_loop)
        l_hfs_interp = hfs_interp.connection_length(self.eq)
        assert np.isclose(l_hfs, l_hfs_interp, rtol=5e-3)

        # compare with field line tracer
        flt = FieldLineTracer(self.eq)
        l_flt_lfs = flt.trace_field_line(x_start, z_start, n_turns_max=20, forward=True)
        l_flt_hfs = flt.trace_field_line(
            x_start, z_start, n_turns_max=20, forward=False
        ).connection_length
        print(len(l_flt_lfs.loop))
        assert np.isclose(l_flt_lfs.connection_length, l_lfs, rtol=2e-2)
        assert np.isclose(l_flt_hfs, l_hfs, rtol=2e-2)


class TestClosedFluxSurface:
    def test_bad_geometry(self):
        open_loop = Loop(x=[0, 4, 5, 8], z=[1, 2, 3, 4])
        with pytest.raises(FluxSurfaceError):
            _ = ClosedFluxSurface(open_loop)

<<<<<<< HEAD
    def test_johner(self):

        R_0, z_0, a, kappa_u, kappa_l, delta_u, delta_l, a1, a2, a3, a4 = (
            7,
            0,
            2,
=======
    def test_symmetric(self):
        kappa = 1.5
        delta = 0.4
        fs = flux_surface_cunningham(7, 0, 1, kappa, delta, n=1000)
        fs.close()
        fs = ClosedFluxSurface(fs)
        assert np.isclose(fs.kappa, kappa)
        assert np.isclose(fs.kappa_lower, kappa)
        assert np.isclose(fs.kappa_upper, kappa)
        assert np.isclose(fs.delta_lower, fs.delta_upper)
        assert np.isclose(fs.zeta_lower, fs.zeta_upper)

    def test_asymmetric(self):

        kappa_u, kappa_l, delta_u, delta_l, a1, a2, a3, a4 = (
>>>>>>> a5d0ef20
            1.9,
            1.6,
            0.4,
            0.33,
<<<<<<< HEAD
            -20,
            5,
            60,
            30,
=======
            60,
            30,
            -20,
            5,
>>>>>>> a5d0ef20
        )
        fs = flux_surface_johner(
            7, 0, 2, kappa_u, kappa_l, delta_u, delta_l, a1, a2, a3, a4, n=1000
        )
        fs.close()
        fs = ClosedFluxSurface(fs)
<<<<<<< HEAD
        assert np.isclose(fs.major_radius, R_0)
        assert np.isclose(fs._z_centre, z_0)
        assert np.isclose(fs.minor_radius, a)
        assert np.isclose(fs.kappa, np.average([kappa_l, kappa_u]))
        assert np.isclose(fs.kappa_upper, kappa_u)
        assert np.isclose(fs.kappa_lower, kappa_l)
        assert np.isclose(fs.delta, np.average([delta_l, delta_u]))
        assert np.isclose(fs.delta_upper, delta_u)
        assert np.isclose(fs.delta_lower, delta_l)
=======
        assert not np.isclose(fs.zeta_upper, fs.zeta_lower)
>>>>>>> a5d0ef20


class TestFieldLine:
    @classmethod
    def setup_class(cls):
        eq_name = "eqref_OOB.json"
        filename = os.sep.join([TEST_PATH, eq_name])
        cls.eq = Equilibrium.from_eqdsk(filename)

    def test_connection_length(self):
        flt = FieldLineTracer(self.eq)
        field_line = flt.trace_field_line(13, 0, n_points=1000)
        assert np.isclose(
            field_line.connection_length, field_line.loop.length, rtol=5e-2
        )


if __name__ == "__main__":
    pytest.main([__file__])<|MERGE_RESOLUTION|>--- conflicted
+++ resolved
@@ -34,11 +34,7 @@
     OpenFluxSurface,
     PartialOpenFluxSurface,
 )
-<<<<<<< HEAD
-from bluemira.equilibria.shapes import flux_surface_johner
-=======
 from bluemira.equilibria.shapes import flux_surface_cunningham, flux_surface_johner
->>>>>>> a5d0ef20
 from bluemira.geometry._deprecated_loop import Loop
 
 TEST_PATH = get_bluemira_path("bluemira/equilibria/test_data", subfolder="tests")
@@ -107,14 +103,6 @@
         with pytest.raises(FluxSurfaceError):
             _ = ClosedFluxSurface(open_loop)
 
-<<<<<<< HEAD
-    def test_johner(self):
-
-        R_0, z_0, a, kappa_u, kappa_l, delta_u, delta_l, a1, a2, a3, a4 = (
-            7,
-            0,
-            2,
-=======
     def test_symmetric(self):
         kappa = 1.5
         delta = 0.4
@@ -127,32 +115,26 @@
         assert np.isclose(fs.delta_lower, fs.delta_upper)
         assert np.isclose(fs.zeta_lower, fs.zeta_upper)
 
-    def test_asymmetric(self):
+    def test_johner(self):
 
-        kappa_u, kappa_l, delta_u, delta_l, a1, a2, a3, a4 = (
->>>>>>> a5d0ef20
+        R_0, z_0, a, kappa_u, kappa_l, delta_u, delta_l, a1, a2, a3, a4 = (
+            7,
+            0,
+            2,
             1.9,
             1.6,
             0.4,
             0.33,
-<<<<<<< HEAD
             -20,
             5,
             60,
             30,
-=======
-            60,
-            30,
-            -20,
-            5,
->>>>>>> a5d0ef20
         )
         fs = flux_surface_johner(
             7, 0, 2, kappa_u, kappa_l, delta_u, delta_l, a1, a2, a3, a4, n=1000
         )
         fs.close()
         fs = ClosedFluxSurface(fs)
-<<<<<<< HEAD
         assert np.isclose(fs.major_radius, R_0)
         assert np.isclose(fs._z_centre, z_0)
         assert np.isclose(fs.minor_radius, a)
@@ -162,9 +144,7 @@
         assert np.isclose(fs.delta, np.average([delta_l, delta_u]))
         assert np.isclose(fs.delta_upper, delta_u)
         assert np.isclose(fs.delta_lower, delta_l)
-=======
         assert not np.isclose(fs.zeta_upper, fs.zeta_lower)
->>>>>>> a5d0ef20
 
 
 class TestFieldLine:
