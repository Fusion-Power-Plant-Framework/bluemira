--- conflicted
+++ resolved
@@ -18,13 +18,6 @@
 #
 # You should have received a copy of the GNU Lesser General Public
 # License along with bluemira; if not, see <https://www.gnu.org/licenses/>.
-<<<<<<< HEAD
-from copy import deepcopy
-import pytest
-import tests
-from unittest.mock import patch, MagicMock
-=======
->>>>>>> 0f5a1f0e
 import os
 from unittest.mock import MagicMock, patch
 
