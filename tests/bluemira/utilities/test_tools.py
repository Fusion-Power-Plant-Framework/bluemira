# bluemira is an integrated inter-disciplinary design tool for future fusion
# reactors. It incorporates several modules, some of which rely on other
# codes, to carry out a range of typical conceptual fusion reactor design
# activities.
#
# Copyright (C) 2021 M. Coleman, J. Cook, F. Franza, I.A. Maione, S. McIntosh, J. Morris,
#                    D. Short
#
# bluemira is free software; you can redistribute it and/or
# modify it under the terms of the GNU Lesser General Public
# License as published by the Free Software Foundation; either
# version 2.1 of the License, or (at your option) any later version.
#
# bluemira is distributed in the hope that it will be useful,
# but WITHOUT ANY WARRANTY; without even the implied warranty of
# MERCHANTABILITY or FITNESS FOR A PARTICULAR PURPOSE. See the GNU
# Lesser General Public License for more details.
#
# You should have received a copy of the GNU Lesser General Public
# License along with bluemira; if not, see <https://www.gnu.org/licenses/>.

import pytest
import os
import numpy as np
import json
from bluemira.base.file import get_bluemira_path
<<<<<<< HEAD
from bluemira.utilities.tools import NumpyJSONEncoder, is_num, asciistr, dot, norm, cross, clip
=======
from bluemira.utilities.tools import NumpyJSONEncoder, is_num, asciistr, dot, norm, cross
>>>>>>> 64cd5a20


class TestNumpyJSONEncoder:
    def test_childclass(self):
        fp = get_bluemira_path("bluemira/utilities/test_data", subfolder="tests")
        fn = os.sep.join([fp, "testJSONEncoder.json"])
        d = {"x": np.array([1, 2, 3.4, 4]), "y": [1, 3], "z": 3, "a": "aryhfdhsdf"}
        with open(fn, "w") as file:
            json.dump(d, file, cls=NumpyJSONEncoder)
        with open(fn, "r") as file:
            dd = json.load(file)
        for k, v in d.items():
            for kk, vv in dd.items():
                if k == kk:
                    if isinstance(v, np.ndarray):
                        assert v.tolist() == vv
                    else:
                        assert v == vv


def test_is_num():
    vals = [0, 34.0, 0.0, -0.0, 34e183, 28e-182, np.pi, np.inf]
    for v in vals:
        assert is_num(v) is True

    vals = [True, False, np.nan, object()]
    for v in vals:
        assert is_num(v) is False


class TestAsciiStr:
    def test_asciistr(self):
        alphabet = "abcdefghijklmnopqrstuvwxyzABCDEFGHIJKLMNOPQRSTUVWXYZ"
        for i in range(52):
            assert asciistr(i + 1) == alphabet[: i + 1]

        with pytest.raises(ValueError):
            asciistr(53)


class TestEinsumNorm:
    def test_norm(self):
        val = np.random.rand(999, 3)
        np.testing.assert_allclose(norm(val, axis=1), np.linalg.norm(val, axis=1))
        np.testing.assert_allclose(norm(val, axis=0), np.linalg.norm(val, axis=0))

    def test_raise(self):
        val = np.random.rand(999, 3)

        with pytest.raises(ValueError):
            norm(val, axis=3)


class TestEinsumDot:
    def test_dot(self):
        val3 = np.random.rand(999, 3, 3)
        val2 = np.random.rand(999, 3)
        val = np.random.rand(3)

        # ab, bc -> ac
        np.testing.assert_allclose(dot(val2, val2.T), np.dot(val2, val2.T))

        # abc, acd -> abd
        dv = dot(val3, val3)
        for no, i in enumerate(val3):
            np.testing.assert_allclose(dv[no], np.dot(i, i))

        # abc, c -> ab
        np.testing.assert_allclose(dot(val3, val), np.dot(val3, val))

        # a, abc -> ac | ab, abc -> ac | abc, bc -> ac -- undefined behaviour
        for (a, b) in [(val, val3.T), (val2, val3), (val3, val3[1:])]:
            with pytest.raises(ValueError):
                dot(a, b)

        # ab, b -> a
        np.testing.assert_allclose(dot(val2, val), np.dot(val2, val))

        # a, ab -> b
        np.testing.assert_allclose(dot(val, val2.T), np.dot(val, val2.T))

        # 'a, a -> ...'
        np.testing.assert_allclose(dot(val, val), np.dot(val, val))


class TestEinsumCross:
    def test_cross(self):
        val3 = np.random.rand(999, 3)
        val2 = np.random.rand(999, 2)
        val = np.random.rand(999)

        for i, v in enumerate([val2, val3], start=2):
            np.testing.assert_allclose(cross(v, v), np.cross(v, v))

        np.testing.assert_allclose(cross(val, val), val ** 2)

    def test_raises(self):
        val = np.random.rand(5, 4)

        with pytest.raises(ValueError):
            cross(val, val)


<<<<<<< HEAD
class TestClip:
    def test_clip_array(self):
        test_array = [0.1234, 1.0, 0.3, 1, 0.0, 0.756354, 1e-8, 0]
        test_array = np.array(test_array)
        test_array = clip(test_array, 1e-8, 1 - 1e-8)
        expected_array = [0.1234, 1 - 1e-8, 0.3, 1 - 1e-8, 1e-8, 0.756354, 1e-8, 1e-8]
        expected_array = np.array(expected_array)
        assert np.allclose(test_array, expected_array)

    def test_clip_float(self):
        test_float = 0.1234
        test_float = clip(test_float, 1e-8, 1 - 1e-8)
        expected_float = 0.1234
        assert np.allclose(test_float, expected_float)

        test_float = 0.0
        test_float = clip(test_float, 1e-8, 1 - 1e-8)
        expected_float = 1e-8
        assert np.allclose(test_float, expected_float)

        test_float = 1.0
        test_float = clip(test_float, 1e-8, 1 - 1e-8)
        expected_float = 1 - 1e-8
        assert np.allclose(test_float, expected_float)


=======
>>>>>>> 64cd5a20
if __name__ == "__main__":
    pytest.main([__file__])<|MERGE_RESOLUTION|>--- conflicted
+++ resolved
@@ -24,11 +24,15 @@
 import numpy as np
 import json
 from bluemira.base.file import get_bluemira_path
-<<<<<<< HEAD
-from bluemira.utilities.tools import NumpyJSONEncoder, is_num, asciistr, dot, norm, cross, clip
-=======
-from bluemira.utilities.tools import NumpyJSONEncoder, is_num, asciistr, dot, norm, cross
->>>>>>> 64cd5a20
+from bluemira.utilities.tools import (
+    NumpyJSONEncoder,
+    is_num,
+    asciistr,
+    dot,
+    norm,
+    cross,
+    clip,
+)
 
 
 class TestNumpyJSONEncoder:
@@ -132,7 +136,6 @@
             cross(val, val)
 
 
-<<<<<<< HEAD
 class TestClip:
     def test_clip_array(self):
         test_array = [0.1234, 1.0, 0.3, 1, 0.0, 0.756354, 1e-8, 0]
@@ -159,7 +162,5 @@
         assert np.allclose(test_float, expected_float)
 
 
-=======
->>>>>>> 64cd5a20
 if __name__ == "__main__":
     pytest.main([__file__])