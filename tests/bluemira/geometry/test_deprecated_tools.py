--- conflicted
+++ resolved
@@ -32,21 +32,12 @@
 from bluemira.geometry._deprecated_loop import Loop
 from bluemira.geometry._deprecated_tools import (
     bounding_box,
-<<<<<<< HEAD
-    on_polygon,
-    in_polygon,
-    loop_plane_intersect,
-    polygon_in_polygon,
-=======
     check_linesegment,
     convert_coordinates_to_face,
     convert_coordinates_to_wire,
     distance_between_points,
->>>>>>> 0f5a1f0e
     get_area,
     get_intersect,
-    get_normal_vector,
-    get_perimeter,
     in_polygon,
     join_intersect,
     loop_plane_intersect,
