--- conflicted
+++ resolved
@@ -283,32 +283,11 @@
         vertexes = wire.OrderedVertexes
         points = [v.Point for v in vertexes]
         wline = make_polygon([points[-1], points[0]])
-        wire = concatenate_wires([wire, wline])
+        wire = Part.Wire([wire, wline])
     return wire
 
 
-<<<<<<< HEAD
-def concatenate_wires(wires: List[Part.Wire]):
-    """
-    Concatenate a list of wires together to form a single wire.
-
-    Parameters
-    ----------
-    wires: List[Part.Wire]
-        List of Wires to concatenate
-
-    Returns
-    -------
-    concatenated_wire: Part.Wire
-        Single concatenated wire
-    """
-    return Part.Wire(wires)
-
-
-def discretize(w: Part.Wire, ndiscr: int):
-=======
 def discretize(w: Part.Wire, ndiscr: int = 10, dl: float = None):
->>>>>>> 83421a7b
     """Discretize a wire.
 
     Parameters
