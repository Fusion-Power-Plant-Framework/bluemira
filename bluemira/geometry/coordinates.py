# bluemira is an integrated inter-disciplinary design tool for future fusion
# reactors. It incorporates several modules, some of which rely on other
# codes, to carry out a range of typical conceptual fusion reactor design
# activities.
#
# Copyright (C) 2021 M. Coleman, J. Cook, F. Franza, I.A. Maione, S. McIntosh, J. Morris,
#                    D. Short
#
# bluemira is free software; you can redistribute it and/or
# modify it under the terms of the GNU Lesser General Public
# License as published by the Free Software Foundation; either
# version 2.1 of the License, or (at your option) any later version.
#
# bluemira is distributed in the hope that it will be useful,
# but WITHOUT ANY WARRANTY; without even the implied warranty of
# MERCHANTABILITY or FITNESS FOR A PARTICULAR PURPOSE. See the GNU
# Lesser General Public License for more details.
#
# You should have received a copy of the GNU Lesser General Public
# License along with bluemira; if not, see <https://www.gnu.org/licenses/>.

"""
Utility for sets of coordinates
"""

from typing import Iterable

import numpy as np
import numba as nb
from pyquaternion import Quaternion

from bluemira.base.constants import EPS
<<<<<<< HEAD
from bluemira.geometry.error import CoordinatesError

# =============================================================================
# Pre-processing utilities
# =============================================================================


def xyz_process(func):
    """
    Decorator for parsing x, y, z coordinates to numpy float arrays and dimension
    checking.
    """

    def wrapper(x, y, z=None):
        _validate_coordinates(x, y, z)
        x = np.ascontiguousarray(x, dtype=np.float_)
        y = np.ascontiguousarray(y, dtype=np.float_)
        if z is None:
            return func(x, y, z)
        else:
            z = np.ascontiguousarray(z, dtype=np.float_)

            return func(x, y, z)

    return wrapper


def _validate_coordinates(x, y, z=None):
    if z is None:
        if not len(x) == len(y):
            raise CoordinatesError(
                "All coordinates must have the same length but "
                f"got len(x) = {len(x)}, len(y) = {len(y)}"
            )
    else:
        if not len(x) == len(y) == len(z):
            raise CoordinatesError(
                "All coordinates must have the same length but "
                f"got len(x) = {len(x)}, len(y) = {len(y)}, len(z) = {len(z)}"
            )


# =============================================================================
# Tools and calculations for sets of coordinates
# =============================================================================


@nb.jit(cache=True, nopython=True)
def get_normal_vector(x, y, z):
    """
    Calculate the normal vector from a series of planar points.

    Parameters
    ----------
    x: np.array
        The x coordinates
    y: np.array
        The y coordinates
    z: np.array
        The z coordinates

    Returns
    -------
    n_hat: np.array(3)
        The normalised normal vector
    """
    if len(x) < 3:
        raise CoordinatesError(
            "Cannot get a normal vector for a set of points with length less than 3."
        )

    if not (len(x) == len(y) == len(z)):
        raise CoordinatesError("Point coordinate vectors must be of equal length.")

    n_hat = np.array([0.0, 0.0, 0.0])  # Force numba to type to floats
    p1 = np.array([x[0], y[0], z[0]])
    p2 = np.array([x[1], y[1], z[1]])
    v1 = p2 - p1

    # Force length 3 vectors to access index 2 without raising IndexErrors elsewhere
    i_max = max(3, len(x) - 1)
    for i in range(2, i_max):
        p3 = np.array([x[i], y[i], z[i]])
        v2 = p3 - p2

        if np.all(np.abs(v2) < EPS):  # np.allclose not available in numba
            v2 = p3 - p1
            if np.all(np.abs(v2) < EPS):
                continue

        n_hat[:] = np.cross(v1, v2)

        if not np.all(np.abs(n_hat) < EPS):
            break
    else:
        raise CoordinatesError("Unable to find a normal vector from set of points.")

    return n_hat / np.linalg.norm(n_hat)


@xyz_process
def get_perimeter(x, y, z=None):
    """
    Calculate the perimeter of a set of coordinates.

    Parameters
    ----------
    x: np.array
        The x coordinates
    y: np.array
        The y coordinates
    z: Union[None, np.array]
        The z coordinates

    Returns
    -------
    perimeter: float
        The perimeter of the coordinates
    """
    if z is None:
        return get_perimeter_2d(x, y)
    else:
        return get_perimeter_3d(x, y, z)


@nb.jit(cache=True, nopython=True)
def get_perimeter_2d(x, y):
    """
    Calculate the perimeter of a 2-D set of coordinates.

    Parameters
    ----------
    x: np.array
        The x coordinates
    y: np.array
        The y coordinates

    Returns
    -------
    perimeter: float
        The perimeter of the coordinates
    """
    dx = x[1:] - x[:-1]
    dy = y[1:] - y[:-1]
    return np.sum(np.sqrt(dx ** 2 + dy ** 2))


@nb.jit(cache=True, nopython=True)
def get_perimeter_3d(x, y, z):
    """
    Calculate the perimeter of a set of 3-D coordinates.

    Parameters
    ----------
    x: np.array
        The x coordinates
    y: np.array
        The y coordinates
    z: np.array
        The z coordinates

    Returns
    -------
    perimeter: float
        The perimeter of the coordinates
    """
    dx = x[1:] - x[:-1]
    dy = y[1:] - y[:-1]
    dz = z[1:] - z[:-1]
    return np.sum(np.sqrt(dx ** 2 + dy ** 2 + dz ** 2))


@xyz_process
def get_area(x, y, z=None):
    """
    Calculate the area inside a closed polygon with x, y coordinate vectors.
    `Link Shoelace method <https://en.wikipedia.org/wiki/Shoelace_formula>`_

    Parameters
    ----------
    x: np.array
        The first set of coordinates [m]
    y: np.array
        The second set of coordinates [m]
    z: Union[np.array, None]
        The third set of coordinates or None (for a 2-D polygon)

    Returns
    -------
    area: float
        The area of the polygon [m^2]
    """
    x = np.ascontiguousarray(x, dtype=float)
    y = np.ascontiguousarray(y, dtype=float)
    if z is None:
        return get_area_2d(x, y)
    else:
        z = np.ascontiguousarray(z, dtype=float)
        return get_area_3d(x, y, z)


@nb.jit(cache=True, nopython=True)
def get_area_2d(x, y):
    """
    Calculate the area inside a closed polygon with x, y coordinate vectors.
    `Link Shoelace method <https://en.wikipedia.org/wiki/Shoelace_formula>`_

    Parameters
    ----------
    x: np.array
        The first set of coordinates [m]
    y: np.array
        The second set of coordinates [m]

    Returns
    -------
    area: float
        The area of the polygon [m^2]
    """
    # No np.roll in numba
    x1 = np.append(x[-1], x[:-1])
    y1 = np.append(y[-1], y[:-1])
    return 0.5 * np.abs(np.dot(x, y1) - np.dot(y, x1))


@nb.jit(cache=True, nopython=True)
def get_area_3d(x, y, z):
    """
    Calculate the area inside a closed polygon.
    `Link Shoelace method <https://en.wikipedia.org/wiki/Shoelace_formula>`_

    Parameters
    ----------
    x: np.array
        The first set of coordinates [m]
    y: np.array
        The second set of coordinates [m]
    z: np.array
        The third set of coordinates [m]

    Returns
    -------
    area: float
        The area of the polygon [m^2]
    """
    if np.all(x == x[0]) and np.all(y == y[0]) and np.all(z == z[0]):
        # Basically a point, but avoid getting the normal vector..
        return 0

    v3 = get_normal_vector(x, y, z)
    m = np.zeros((3, len(x)))
    m[0, :] = x
    m[1, :] = y
    m[2, :] = z
    a = np.array([0.0, 0.0, 0.0])
    for i in range(len(z)):
        a += np.cross(m[:, i], m[:, (i + 1) % len(z)])
    a *= 0.5
    return abs(np.dot(a, v3))


@nb.jit(cache=True, nopython=True)
def check_ccw(x, z):
    """
    Check that a set of x, z coordinates are counter-clockwise.

    Parameters
    ----------
    x: np.array
        The x coordinates of the polygon
    z: np.array
        The z coordinates of the polygon

    Returns
    -------
    ccw: bool
        True if polygon counterclockwise
    """
    a = 0
    for n in range(len(x) - 1):
        a += (x[n + 1] - x[n]) * (z[n + 1] + z[n])
    return a < 0


def check_ccw_3d(x, y, z, normal):
    """
    Check if a set of coordinates is counter-clockwise w.r.t a normal vector.

    Parameters
    ----------
    x: np.array
        The first set of coordinates [m]
    y: np.array
        The second set of coordinates [m]
    z: np.array
        The third set of coordinates [m]
    normal: np.array
        The normal vector about which to check for CCW

    Returns
    -------
    ccw: bool
        Whether or not the set is CCW about the normal vector
    """
    # Translate to centroid
    dx, dy, dz = get_centroid_3d(x, y, z)
    x, y, z = x - dx, y - dy, z - dz
    # Rotate to x-y plane
    r = rotation_matrix_v1v2([0, 0, 1], normal)
    x, y, z = r.T @ np.array([x, y, z])
    # Check projected x-y is CCW
    return check_ccw(x, y)


@xyz_process
def get_centroid(x, y, z=None):
    """
    Calculate the centroid of a non-self-intersecting 2-D counter-clockwise polygon.

    Parameters
    ----------
    x: np.array
        x coordinates of the loop to calculate on
    y: np.array
        y coordinates of the loop to calculate on
    z: Union[None, np.array]

    Returns
    -------
    centroid: np.array
        The x, y, [z] coordinates of the centroid [m]
    """
    if z is None:
        return get_centroid_2d(x, y)
    else:
        return get_centroid_3d(x, y, z)


@nb.jit(cache=True, nopython=True)
def get_centroid_2d(x, z):
    """
    Calculate the centroid of a non-self-intersecting 2-D counter-clockwise polygon.

    Parameters
    ----------
    x: np.array
        x coordinates of the loop to calculate on
    z: np.array
        z coordinates of the loop to calculate on

    Returns
    -------
    centroid: List[float]
        The x, z coordinates of the centroid [m]
    """
    if not check_ccw(x, z):
        x = x[::-1]
        z = z[::-1]
    area = get_area_2d(x, z)

    cx, cz = 0, 0
    for i in range(len(x) - 1):
        a = x[i] * z[i + 1] - x[i + 1] * z[i]
        cx += (x[i] + x[i + 1]) * a
        cz += (z[i] + z[i + 1]) * a

    if area != 0:
        # Zero division protection
        cx /= 6 * area
        cz /= 6 * area

    return [cx, cz]


def get_centroid_3d(x, y, z):
    """
    Calculate the centroid of a non-self-intersecting counterclockwise polygon
    in 3-D.

    Parameters
    ----------
    x: Iterable
        The x coordinates
    y: Iterable
        The y coordinates
    z: Iterable
        The z coordinates

    Returns
    -------
    centroid: List[float]
        The x, y, z coordinates of the centroid [m]
    """
    cx, cy = get_centroid_2d(x, y)
    cx2, cz = get_centroid_2d(x, z)
    cy2, cz2 = get_centroid_2d(y, z)

    # The following is an "elegant" but computationally more expensive way of
    # dealing with the 0-area edge cases
    # (of which there are more than you think)
    cx = np.array([cx, cx2])
    cy = np.array([cy, cy2])
    cz = np.array([cz, cz2])

    def get_rational(i, array):
        """
        Gets rid of infinity and nan coordinates
        """
        args = np.argwhere(np.isfinite(array))
        if len(args) == 0:
            # 2-D shape with a simple axis offset
            # Get the first value of the coordinate set which is equal to the
            # offset
            return [x, y, z][i][0]
        elif len(args) == 1:
            return array[args[0][0]]
        else:
            if not np.isclose(array[0], array[1]):
                # Occasionally the two c values are not the same, and one is 0
                # Take non-trivial value (this works in the case of 2 zeros)
                return array[np.argmax(np.abs(array))]
            else:
                return array[0]

    return [get_rational(i, c) for i, c in enumerate([cx, cy, cz])]


def rotation_matrix_v1v2(v1, v2):
    """
    Get a rotation matrix based off two vectors.
    """
    v1 /= np.linalg.norm(v1)
    v2 /= np.linalg.norm(v2)

    cos_angle = np.dot(v1, v2)
    d = np.cross(v1, v2)
    sin_angle = np.linalg.norm(d)

    if sin_angle == 0:
        matrix = np.identity(3) if cos_angle > 0.0 else -np.identity(3)
    else:
        d /= sin_angle

        eye = np.eye(3)
        ddt = np.outer(d, d)
        skew = np.array(
            [[0, d[2], -d[1]], [-d[2], 0, d[0]], [d[1], -d[0], 0]], dtype=np.float64
        )

        matrix = ddt + cos_angle * (eye - ddt) + sin_angle * skew

    return matrix
=======
from bluemira.base.look_and_feel import bluemira_warn
from bluemira.geometry._deprecated_tools import (
    check_ccw_3d,
    get_centroid_3d,
    get_perimeter_3d,
)
from bluemira.geometry.error import CoordinatesError
>>>>>>> 4523ef56


def principal_components(xyz_array):
    """
    Principal component analysis.
    """
    mean = np.mean(xyz_array, axis=1)
    xyz_shift = xyz_array - mean.reshape((3, 1))

    cov = np.cov(xyz_shift)
    eigenvalues, eigenvectors = np.linalg.eig(cov)

    sort = eigenvalues.argsort()[::-1]
    eigenvalues = eigenvalues[sort]
    eigenvectors = eigenvectors[:, sort]
    return eigenvalues, eigenvectors


def _parse_to_xyz_array(xyz_array):
    """
    Make a 3, N xyz array out of just about anything.
    """
    if isinstance(xyz_array, np.ndarray):
        xyz_array = _parse_array(xyz_array)
    elif isinstance(xyz_array, dict):
        xyz_array = _parse_dict(xyz_array)
    elif isinstance(xyz_array, Iterable):
        # We temporarily set the dtype to object to avoid a VisibleDeprecationWarning
        xyz_array = np.array(xyz_array, dtype=object)
        xyz_array = _parse_array(xyz_array)
    else:
        raise CoordinatesError(f"Cannot instantiate Coordinates with: {type(xyz_array)}")
    return xyz_array


def _parse_array(xyz_array):
    try:
        xyz_array = np.array(np.atleast_2d(xyz_array), dtype=np.float64)
    except ValueError:
        raise CoordinatesError(
            "Cannot instantiate Coordinates with a ragged (3, N | M) array."
        )

    shape = xyz_array.shape
    if len(shape) > 2:
        raise NotImplementedError

    n, m = shape
    if n == 3:
        if m == 3:
            bluemira_warn(
                "You are creating Coordinates with a (3, 3) array, defaulting to (3, N)."
            )

    elif m == 3:
        xyz_array = xyz_array.T

    else:
        raise CoordinatesError(
            "Cannot instantiate Coordinates where either n or m != 3."
        )

    if not np.allclose([len(xyz_array[i]) for i in range(3)], len(xyz_array[0])):
        raise CoordinatesError(
            "Cannot instantiate Coordinates with a ragged (3, N | M) array."
        )

    return xyz_array


def _parse_dict(xyz_dict):
    x = np.atleast_1d(xyz_dict.get("x", 0))
    y = np.atleast_1d(xyz_dict.get("y", 0))
    z = np.atleast_1d(xyz_dict.get("z", 0))

    shape_lengths = np.array([len(c.shape) for c in [x, y, z]])

    if np.any(shape_lengths > 1):
        raise CoordinatesError(
            "Cannot instantiate Coordinates from dict with coordinate vectors that are not 1-D."
        )

    lengths = [len(c) for c in [x, y, z]]

    usable_lengths = []
    for length in lengths:
        if length != 1:
            usable_lengths.append(length)

    if not np.allclose(usable_lengths, usable_lengths[0]):
        raise CoordinatesError(
            "Cannot instantiate Coordinate from dict with a ragged set of vectors."
        )

    # Backfill single-value coordinates
    actual_length = usable_lengths[0]
    if len(x) == 1:
        x = x[0] * np.ones(actual_length)
    if len(y) == 1:
        y = y[0] * np.ones(actual_length)
    if len(z) == 1:
        z = z[0] * np.ones(actual_length)

    return np.array([x, y, z])


class Coordinates:
    """
    Coordinates object for storing ordered sets of coordinates.

    An array shape of (3, N) is enforced.

    Counter-clockwise direction can be set relative to a normal vector.

    Parameters
    ----------
    xyz_array: Union[np.ndarray, dict, Iterable[Iterable]]

    Notes
    -----
    This is a utility class for dealing with sets of coordinates in a number of different
    contexts. It should not be used for the creation of CAD geometries.
    """

    __slots__ = ("_array", "_is_planar", "_normal_vector")
    # =============================================================================
    # Instantiation
    # =============================================================================

    def __init__(self, xyz_array):
        self._array = _parse_to_xyz_array(xyz_array)
        self._is_planar = None
        self._normal_vector = None

    # =============================================================================
    # Checks
    # =============================================================================

    def _set_plane_props(self):
        """
        Set the planar properties of the Coordinates.
        """
        if self._is_planar is None and self._normal_vector is None:
            self._update_plane_props()

    def _update_plane_props(self):
        if len(self) > 3:
            eigenvalues, eigenvectors = principal_components(self._array)

            if np.isclose(eigenvalues[-1], 0.0):
                self._is_planar = True
            else:
                self._is_planar = False

            self._normal_vector = eigenvectors[:, -1]
        else:
            bluemira_warn("Cannot set planar properties on Coordinates with length < 3.")
            self._is_planar = False
            self._normal_vector = None

    @property
    def is_planar(self):
        """
        Whether or not the Coordinates are planar.
        """
        self._set_plane_props()
        return self._is_planar

    @property
    def normal_vector(self):
        """
        The normal vector of the best-fit plane of the Coordinates.
        """
        self._set_plane_props()
        return self._normal_vector

    def check_ccw(self, axis=None) -> bool:
        """
        Whether or not the Coordinates are ordered in the counter-clockwise direction
        about a specified axis. If None is specified, the Coordinates normal vector will
        be used.
        """
        if len(self) < 3:
            return False

        if axis is None:
            axis = self.normal_vector
        else:
            axis = np.array(axis, dtype=float)
            if not axis.size == 3:
                raise CoordinatesError("Base vector must be of size 3.")
            axis /= np.linalg.norm(axis)

        return check_ccw_3d(self.x, self.y, self.z, axis)

    def set_ccw(self, axis=None):
        """
        Set the Coordinates to be counter-clockwise about a specified axis. If None is
        specified, the Coordinates normal vector will be used.
        """
        if len(self) < 3:
            bluemira_warn("Cannot set Coordinates of length < 3 to CCW.")
            return

        if not self.check_ccw(axis=axis):
            self.reverse()

    # =============================================================================
    # Property access
    # =============================================================================

    @property
    def x(self):
        """
        The x coordinate vector
        """
        return self._array[0]

    @property
    def y(self):
        """
        The y coordinate vector
        """
        return self._array[1]

    @property
    def z(self):
        """
        The z coordinate vector
        """
        return self._array[2]

    @property
    def xy(self):
        """
        The x-y coordinate array
        """
        return self._array[[0, 1], :]

    @property
    def xz(self):
        """
        The x-z coordinate array
        """
        return self._array[[0, 2], :]

    @property
    def yz(self):
        """
        The y-z coordinate array
        """
        return self._array[[1, 2], :]

    @property
    def points(self):
        """
        A list of the individual points of the Coordinates.
        """
        return list(self.T)

    # =========================================================================
    # Conversions
    # =========================================================================

    def as_dict(self):
        """
        Cast the Coordinates as a dictionary.

        Returns
        -------
        d: dict
            Dictionary with {'x': [], 'y': [], 'z':[]}
        """
        return {"x": self.x, "y": self.y, "z": self.z}

    # =============================================================================
    # Useful properties
    # =============================================================================

    @property
    def closed(self) -> bool:
        """
        Whether or not this is a closed set of Coordinates.
        """
        if len(self) > 2:
            if np.allclose(self[:, 0], self[:, -1], rtol=0, atol=EPS):
                return True
        return False

    @property
    def length(self) -> float:
        """
        Perimeter length of the coordinates.
        """
        return get_perimeter_3d(*self._array)

    @property
    def center_of_mass(self) -> tuple:
        """
        Geometrical centroid of the Coordinates.
        """
        # [sic] coordinates do not have a "mass", but named such for consistency with
        # other geometry objects.
        return tuple(get_centroid_3d(*self._array))

    # =============================================================================
    # Array-like behaviour
    # =============================================================================

    @property
    def T(self):  # noqa :N802
        """
        Transpose of the Coordinates
        """
        return self._array.T

    @property
    def shape(self):
        """
        Shape of the Coordinates
        """
        return self._array.shape

    # =============================================================================
    # Modification
    # =============================================================================
    def reverse(self):
        """
        Reverse the direction of the Coordinates.
        """
        self._array = self._array[:, ::-1]

    def open(self):
        """
        Open the Coordinates (if they are closed)
        """
        if self.closed:
            self._array = self._array[:, :-1]

    def close(self):
        """
        Close the Coordinates (if they are open)
        """
        if not self.closed:
            self._array = np.vstack((self._array.T, self._array[:, 0])).T

    def rotate(
        self, base: tuple = (0, 0, 0), direction: tuple = (0, 0, 1), degree: float = 0.0
    ):
        """
        Rotate the Coordinates.

        Parameters
        ----------
        base: tuple (x,y,z)
            Origin location of the rotation
        direction: tuple (x,y,z)
            The direction vector
        degree: float
            rotation angle [degrees]
        """
        if degree == 0.0:
            return

        base = np.array(base, dtype=float)
        if not base.size == 3:
            raise CoordinatesError("Base vector must be of size 3.")

        direction = np.array(direction, dtype=float)
        if not direction.size == 3:
            raise CoordinatesError("Direction vector must be of size 3.")
        direction /= np.linalg.norm(direction)

        points = self._array - base.reshape(3, 1)
        quart = Quaternion(axis=direction, angle=np.deg2rad(degree))
        r_matrix = quart.rotation_matrix
        new_array = points.T @ r_matrix.T
        self._array = new_array.T

        self._update_plane_props()

    def translate(self, vector: tuple = (0, 0, 0)):
        """
        Translate this shape with the vector. This function modifies the self
        object.
        """
        vector = np.array(vector)
        if not vector.size == 3:
            raise CoordinatesError("Translation vector must be of size 3.")

        self._array += vector.reshape(3, 1)
        self._update_plane_props()

    # =============================================================================
    # Dunders (with different behaviour to array)
    # =============================================================================

    def __eq__(self, other):
        """
        Check the Coordinates for equality with other Coordinates.

        Parameters
        ----------
        other: Coordinates
            The other Coordinates to compare against

        Returns
        -------
        equal: bool
            Whether or not the Coordinates are identical

        Notes
        -----
        Coordinates with identical coordinates but different orderings will not be
        counted as identical.
        """
        if isinstance(other, self.__class__):
            return np.all(np.allclose(self._array, other._array, rtol=0, atol=EPS))
        return False

    def __len__(self):
        """
        The number of points in the Coordinates.
        """
        return self.shape[1]

    # =============================================================================
    # Array-like dunders
    # =============================================================================

    def __repr__(self):
        """
        Representation of the Coordinates.
        """
        r = self._array.__repr__()
        return f"{self.__class__.__name__}{r[5:]}"

    def __getitem__(self, *args, **kwargs):
        """
        Array-like indexing and slicing.
        """
        return self._array.__getitem__(*args, **kwargs)

    def __iter__(self):
        """
        Array-like unpacking.
        """
        return self._array.__iter__()<|MERGE_RESOLUTION|>--- conflicted
+++ resolved
@@ -30,7 +30,6 @@
 from pyquaternion import Quaternion
 
 from bluemira.base.constants import EPS
-<<<<<<< HEAD
 from bluemira.geometry.error import CoordinatesError
 
 # =============================================================================
@@ -483,15 +482,6 @@
         matrix = ddt + cos_angle * (eye - ddt) + sin_angle * skew
 
     return matrix
-=======
-from bluemira.base.look_and_feel import bluemira_warn
-from bluemira.geometry._deprecated_tools import (
-    check_ccw_3d,
-    get_centroid_3d,
-    get_perimeter_3d,
-)
-from bluemira.geometry.error import CoordinatesError
->>>>>>> 4523ef56
 
 
 def principal_components(xyz_array):
