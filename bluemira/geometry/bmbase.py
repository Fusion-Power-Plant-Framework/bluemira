--- conflicted
+++ resolved
@@ -39,16 +39,6 @@
 from . import _freecadapi
 
 
-<<<<<<< HEAD
-    props = {
-        'length': 'Length',
-        'area': 'Area',
-        'volume': 'Volume',
-        'center_of_mass': 'CenterOfMass'
-    }
-    metds = {'is_null': 'isNull', 'is_closed': 'isClosed'}
-    attrs = {**props, **metds}
-=======
 class BluemiraGeo(ABC):
     """Base abstract class for geometry
 
@@ -60,14 +50,23 @@
         identification label for the shape
     lcar: Union[float, [float]]
         characteristic mesh length
+    boundary_classes:
+        list of allowed class types for shape's boundary
     """
 
     # # Obsolete
     # # a set of property and methods that are inherited from FreeCAD objects
-    # props = {'length': 'Length', 'area': 'Area', 'volume': 'Volume'}
-    # metds = {'is_null': 'isNull', 'is_closed': 'isClosed'}
+    # props = {
+    #     'length': 'Length',
+    #     'area': 'Area',
+    #     'volume': 'Volume',
+    #     'center_of_mass': 'CenterOfMass'
+    # }
+    # metds = {
+    #     'is_null': 'isNull',
+    #     'is_closed': 'isClosed'
+    # }
     # attrs = {**props, **metds}
->>>>>>> d0682c71
 
     def __init__(
             self,
