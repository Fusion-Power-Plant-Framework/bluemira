# bluemira is an integrated inter-disciplinary design tool for future fusion
# reactors. It incorporates several modules, some of which rely on other
# codes, to carry out a range of typical conceptual fusion reactor design
# activities.
#
# Copyright (C) 2021 M. Coleman, J. Cook, F. Franza, I.A. Maione, S. McIntosh, J. Morris,
#                    D. Short
#
# bluemira is free software; you can redistribute it and/or
# modify it under the terms of the GNU Lesser General Public
# License as published by the Free Software Foundation; either
# version 2.1 of the License, or (at your option) any later version.
#
# bluemira is distributed in the hope that it will be useful,
# but WITHOUT ANY WARRANTY; without even the implied warranty of
# MERCHANTABILITY or FITNESS FOR A PARTICULAR PURPOSE. See the GNU
# Lesser General Public License for more details.
#
# You should have received a copy of the GNU Lesser General Public
# License along with bluemira; if not, see <https://www.gnu.org/licenses/>.

"""
Plasma MHD equilibrium and state objects
"""
import os
from enum import Enum
from typing import Iterable

import numpy as np
import tabulate
from pandas import DataFrame
from scipy.interpolate import RectBivariateSpline
from scipy.optimize import minimize

from bluemira.base.constants import MU_0
from bluemira.base.file import get_bluemira_path
from bluemira.base.look_and_feel import bluemira_print_flush, bluemira_warn
from bluemira.equilibria.boundary import FreeBoundary, apply_boundary
from bluemira.equilibria.coils import Coil, CoilSet, PlasmaCoil, symmetrise_coilset
from bluemira.equilibria.constants import LI_REL_TOL, PSI_NORM_TOL
from bluemira.equilibria.error import EquilibriaError
from bluemira.equilibria.file import EQDSKInterface
from bluemira.equilibria.find import (
    find_flux_surf,
    find_LCFS_separatrix,
    find_OX_points,
    in_plasma,
    in_zone,
)
from bluemira.equilibria.flux_surfaces import ClosedFluxSurface, analyse_plasma_core
from bluemira.equilibria.grad_shafranov import GSSolver
from bluemira.equilibria.grid import Grid, integrate_dx_dz
from bluemira.equilibria.limiter import Limiter
from bluemira.equilibria.num_control import DummyController, VirtualController
from bluemira.equilibria.physics import (
    calc_li,
    calc_li3minargs,
    calc_psi_norm,
    calc_q0,
    calc_summary,
)
from bluemira.equilibria.plotting import (
    BreakdownPlotter,
    CorePlotter,
    CorePlotter2,
    EquilibriumPlotter,
)
from bluemira.equilibria.profiles import CustomProfile
from bluemira.geometry._deprecated_loop import Loop
from bluemira.utilities.opt_tools import process_scipy_result
from bluemira.utilities.tools import abs_rel_difference

EQ_FOLDER = get_bluemira_path("equilibria", subfolder="data")


class MHDState:
    """
    Base class for magneto-hydrodynamic states
    """

    def __init__(self):
        # Constructors
        self.x = None
        self.z = None
        self.dx = None
        self.dz = None
        self._psi_green = None
        self._bx_green = None
        self._bz_green = None
        self.grid = None
        self.coilset = None
        self.limiter = None

    def set_grid(self, grid):
        """
        Sets a Grid object for an Equilibrium, and sets the G-S operator and
        G-S solver on the grid.

        Parameters
        ----------
        grid: Grid object
            The grid upon which to solve the Equilibrium
        """
        self.grid = grid
        self.x, self.z = self.grid.x, self.grid.z
        self.dx, self.dz = self.grid.dx, self.grid.dz

    def reset_grid(self, grid, psi=None):
        """
        Reset the grid for the MHDState.

        Parameters
        ----------
        grid: Grid
            The grid to set the MHDState on
        psi: Optional[np.ndarray]
            Initial psi array to use
        """
        self.set_grid(grid)
        self._set_init_psi(grid, psi)

    def _set_init_psi(self, grid, psi):
        zm = 1 - grid.z_max / (grid.z_max - grid.z_min)
        if psi is None:  # Initial psi guess
            # Normed 0-1 grid
            x, z = self.x / grid.x_max, (self.z - grid.z_min) / (grid.z_max - grid.z_min)
            # Factor has an important effect sometimes... good starting
            # solutions matter
            psi = 100 * np.exp(-((x - 0.5) ** 2 + (z - zm) ** 2) / 0.1)
            apply_boundary(psi, 0)

        self._remap_greens()
        return psi

    def _remap_greens(self):
        """
        Stores Green's functions arrays in a dictionary of coils. Used upon
        initialisation and must be called after meshing of coils.

        Modifies:
        ------
        ._pgreen: dict
            Greens function coil mapping for psi
        ._bxgreen: dict
            Greens function coil mapping for Bx
        .bzgreen: dict
            Greens function coil mapping for Bz
        """
        self._psi_green = self.coilset.map_psi_greens(self.x, self.z)
        self._bx_green = self.coilset.map_Bx_greens(self.x, self.z)
        self._bz_green = self.coilset.map_Bz_greens(self.x, self.z)

<<<<<<< HEAD
    def get_forces(self):
        """
        Returns the Fx and Fz force on the control coils
=======
    def get_coil_forces(self):
        """
        Returns the Fx and Fz force at the centre of the control coils
>>>>>>> 68595420

        Returns
        -------
        F: np.array(n_coils, 2)
            [Fx, Fz] array of forces on coils [MN]

        Notes
        -----
        Will not work for symmetric circuits
        """
        coils = list(self.coilset.coils.values())
        currents = self.coilset.get_control_currents()
        plasma = self.plasma_coil()
        response = np.zeros((len(coils), len(coils), 2))
        background = np.zeros((len(coils), 2))
        for i, coil1 in enumerate(coils):
            for j, coil2 in enumerate(coils):
                response[i, j, :] = coil1.control_F(coil2)
            if coil1.current != 0.0:
                background[i, :] = coil1.F(plasma) / coil1.current

        forces = np.zeros((len(coils), 2))
        forces[:, 0] = currents * (response[:, :, 0] @ currents + background[:, 0])
        forces[:, 1] = currents * (response[:, :, 1] @ currents + background[:, 1])

        return forces / 1e6

    def get_coil_fields(self):
        """
        Returns the poloidal magnetic fields on the control coils
        (approximate peak at the middle inner radius of the coil)

        Returns
        -------
        B: np.array(n_coils)
            The Bp array of fields on coils [T]
        """
        x = [c.x - c.dx for c in self.coilset.coils.values()]
        z = [c.z for c in self.coilset.coils.values()]
        return self.Bp(x, z)

    def plasma_coil(self):
        """
        Build a coil emulating a plasma.

        Returns
        -------
        plasmacoil: PlasmaCoil object
            Coil representation of the plasma
        """
        raise NotImplementedError

    @classmethod
    def _get_eqdsk(cls, filename, force_symmetry=False):
        """
        Get eqdsk data from file for read in

        Parameters
        ----------
        filename: str
            Filename
        force_symmetry: bool (default = False)
            Whether or not to force symmetrisation in the CoilSet

        Returns
        -------
        e: EQDSKInterface
            Instance if EQDSKInterface with the EQDSK file read in
        psi: array
            psi array
        coilset: Coilset
            Coilset from eqdsk
        grid: Grid
            Grid from eqdsk
        limiter: Union[Limiter, None]
            Limiter instance if any limiters are in file
        """
        eqdsk = EQDSKInterface()
        e = eqdsk.read(filename)
        if "equilibria" in e["name"]:
            psi = e["psi"]
        elif "SCENE" in e["name"] and not isinstance(cls, Breakdown):
            psi = e["psi"]
            e["dxc"] = e["dxc"] / 2
            e["dzc"] = e["dzc"] / 2
        elif "fiesta" in e["name"].lower():
            psi = e["psi"]
        else:  # CREATE
            psi = e["psi"] / (2 * np.pi)  # V.s as opposed to V.s/rad
            e["dxc"] = e["dxc"] / 2
            e["dzc"] = e["dzc"] / 2
            e["cplasma"] = abs(e["cplasma"])

        coilset = CoilSet.from_group_vecs(e)
        if force_symmetry:
            coilset = symmetrise_coilset(coilset)

        grid = Grid.from_eqdict(e)
        if e["nlim"] == 0:
            limiter = None
        elif e["nlim"] < 5:
            limiter = Limiter(e["xlim"], e["zlim"])
        else:
            limiter = None  # CREATE..

        return e, psi, coilset, grid, limiter

    def to_eqdsk(
        self,
        data,
        filename,
        header="bluemira_equilibria",
        directory=None,
        filetype="json",
        **kwargs,
    ):
        """
        Writes the Equilibrium Object to an eqdsk file
        """
        data["name"] = "_".join([filename, header])

        if not filename.endswith(f".{filetype}"):
            filename += f".{filetype}"

        if directory is None:
            try:
                filename = os.sep.join(
                    [get_bluemira_path("eqdsk/equilibria", subfolder="data"), filename]
                )
            except ValueError as error:
                raise ValueError(f"Unable to find default data directory: {error}")
        else:
            filename = os.sep.join([directory, filename])

        self.filename = filename  # Conveniente
        eqdsk = EQDSKInterface()
        eqdsk.write(filename, data, formatt=filetype, **kwargs)


class Breakdown(MHDState):
    """
    Represents the breakdown state

    Parameters
    ----------
    coilset: CoilSet object
        The set of coil objects which the equilibrium will be solved with
    grid: Grid object
        The grid which to solve over
    """

    def __init__(self, coilset, grid, R_0=None, psi=None, filename=None, **kwargs):
        super().__init__()
        # Constructors
        self._Ip = 0

        self.coilset = coilset
        self.R_0 = R_0
        self.set_grid(grid)
        self._set_init_psi(grid, psi)
        self.limiter = kwargs.get("limiter", None)
        # Set default breakdown point to machine centre
        self.breakdown_point = kwargs.get("breakdown_point", (R_0, 0))
        self.filename = filename

    @classmethod
    def from_eqdsk(cls, filename, force_symmetry):
        """
        Initialises a Breakdown Object from an eqdsk file. Note that this
        will involve recalculation of the magnetic flux.

        Parameters
        ----------
        filename: str
            Filename
        force_symmetry: bool (default = False)
            Whether or not to force symmetrisation in the CoilSet
        """
        cls._eqdsk, psi, coilset, grid, limiter = super()._get_eqdsk(
            filename, force_symmetry=force_symmetry
        )
        return cls(coilset, grid, limiter=limiter, psi=psi, filename=filename)

    def to_dict(self):
        """
        Creates a dictionary for a Breakdown object

        Returns
        -------
        result: dict
            A dictionary for the Breakdown object
        """
        xc, zc, dxc, dzc, currents = self.coilset.to_group_vecs()
        d = {
            "nx": self.grid.nx,
            "nz": self.grid.nz,
            "xdim": self.grid.x_size,
            "zdim": self.grid.z_size,
            "x": self.grid.x_1d,
            "z": self.grid.z_1d,
            "xgrid1": self.grid.x_min,
            "zmid": self.grid.z_mid,
            "cplasma": 0,
            "psi": self.psi(),
            "Bx": self.Bx(),
            "Bz": self.Bz(),
            "Bp": self.Bp(),
            "ncoil": self.coilset.n_coils,
            "xc": xc,
            "zc": zc,
            "dxc": dxc,
            "dzc": dzc,
            "Ic": currents,
        }
        return d

    def to_eqdsk(
        self,
        filename,
        header="bluemira_equilibria",
        directory=None,
        filetype="json",
        **kwargs,
    ):
        """
        Writes the Equilibrium Object to an eqdsk file
        """
        data = self.to_dict()
        data["xcentre"] = 0
        data["bcentre"] = 0
        super().to_eqdsk(data, filename, header, directory, filetype, **kwargs)

    def set_breakdown_point(self, x_bd, z_bd):
        """
        Set the point at which the centre of the breakdown region is defined.

        Parameters
        ----------
        x_bd: float
            The x coordinate of the centre of the breakdown region
        z_bd: float
            The z coordinate of the centre of the breakdown region
        """
        self.breakdown_point = (x_bd, z_bd)

    @property
    def breakdown_psi(self):
        """
        The poloidal magnetic flux at the centre of the breakdown region.

        Returns
        -------
        psi_breakdown: float
            The minimum poloidal magnetic flux at the edge of the breakdown
            region [V.s/rad]
        """
        return self.psi(*self.breakdown_point)

    def Bx(self, x=None, z=None):
        """
        Total radial magnetic field at point (x, z) from coils
        """
        if x is None and z is None:
            return self.coilset.Bx_greens(self._bx_green)

        return self.coilset.Bx(x, z)

    def Bz(self, x=None, z=None):
        """
        Total vertical magnetic field at point (x, z) from coils and plasma
        """
        if x is None and z is None:
            return self.coilset.Bz_greens(self._bz_green)

        return self.coilset.Bz(x, z)

    def Bp(self, x=None, z=None):
        """
        Total poloidal magnetic field at point (x, z) from coils and plasma
        """
        if x is None and z is None:
            return np.sqrt(
                self.coilset.Bx_greens(self._bx_green) ** 2
                + self.coilset.Bz_greens(self._bz_green) ** 2
            )

        return (self.Bx(x, z) ** 2 + self.Bz(x, z) ** 2) ** 0.5

    def psi(self, x=None, z=None):
        """
        Returns the poloidal magnetic flux, either for the whole grid, or for
        specified x, z coordinates, including contributions from the coilset.

        Parameters
        ----------
        x, z: np.array(N, M) or None (default = None)
            Coordinates for which to return psi.

        Returns
        -------
        psi: np.array(self.nx, self.nz)
            2-D X, Z map of the poloidal magnetic flux
        OR:

        psi: np.array(x.shape)
            Values of psi at (x, z)
        """
        if x is None and z is None:
            return self.coilset.psi_greens(self._psi_green)

        return self.coilset.psi(x, z)

    def get_coil_Bp(self):
        """
        Returns the poloidal field within each coil
        """
        b = np.zeros(len(self.coilset.coils))
        for i, coil in enumerate(self.coilset.coils.values()):
            if coil.dx > 0:
                mask = in_zone(self.x, self.z, np.array([coil.x, coil.z]).T)
                b[i] = np.amax(self.Bp() * mask)
            else:
                b[i] = np.amax(self.Bp(coil.x, coil.z))
        return b

    def plasma_coil(self):
        """
        Builds a coil emulating an Equilibrium object with no plasma

        Returns
        -------
        plasmacoil: PlasmaCoil object
            Coil representation of nothing.
        """
        return PlasmaCoil(None, self.grid)

    def plot(self, ax=None, Bp=False):
        """
        Plots the equilibrium object onto `ax`
        """
        return BreakdownPlotter(self, ax, Bp=Bp)


class QpsiCalcMode(Enum):
    """
    Modes for how to calculate qpsi

    Parameters
    ----------
    0:
        Don't Calculate qpsi
    1:
        Calculate qpsi
    2:
        Fill qpsi grid with Zeros
    """

    NO_CALC = 0
    CALC = 1
    ZEROS = 2


class Equilibrium(MHDState):
    """
    Represents the equilibrium state, including plasma and coil currents

    Parameters
    ----------
    coilset: CoilSet object
        The set of coil objects which the equilibrium will be solved with
    grid: Grid object
        The grid on which to calculate the Equilibrium
    force_symmetry: bool in (optional) default = False
        Controls whether symmetry of the plasma contribution to psi across z=0
        is strictly enforced in the linear system formed during solve step.
    vcontrol: str in ['virtual'] or None (optional)
        Type of virtual plasma control to enact
    limiter: LimiterObject
        Limiter conditions to apply to equilibrium
    psi: None or 2-D numpy array (optional) default = None
        Magnetic flux [V.s] applied to X, Z grid
    Ip: float (optional) default = 0
        Plasma current [A]
    li: None or float (default None)
        Normalised plasma internal inductance [-]
    RB0: float (optional) default = None
        Major radius vacuum R_0*B_T,0 - used when loading eqdsks
    jtor: np.array or None
        The toroidal current density array of the plasma. Default = None will
        cause the jtor array to be constructed later as necessary.
    profiles: Profile or None
        The plasma profiles to use in the Equilibrium. Default = None means the
        profiles can be input at a later stage.
    filename: str or None
        The filename of the Equilibrium. Default = None (no file)
    """

    def __init__(
        self,
        coilset,
        grid,
        force_symmetry=False,
        vcontrol=None,
        limiter=None,
        psi=None,
        Ip=0,
        li=None,
        RB0=None,  # noqa :N803
        jtor=None,
        profiles=None,
        filename=None,
    ):
        super().__init__()
        # Constructors
        self._jtor = jtor
        self._profiles = profiles
        self._plasmacoil = None  # Only calculate if necessary
        self._o_points = None
        self._x_points = None
        self._solver = None
        self._eqdsk = None
        self._Ip = Ip  # target plasma current
        self._li = li  # target plasma normalised inductance
        self._li_iter = 0  # li iteration count
        self._li_temp = None

        self.plasma_psi = None
        self.psi_func = None
        self.plasma_Bx = None
        self.plasma_Bz = None
        self.plasma_Bp = None

        self.force_symmetry = force_symmetry
        self.controller = None
        self.coilset = coilset

        self.set_grid(grid)
        self._set_init_psi(grid, psi)
        self.boundary = FreeBoundary(self.grid)
        self.set_vcontrol(vcontrol)
        self.limiter = limiter
        if RB0 is not None:
            self._fvac = RB0[0] * RB0[1]
            self._R_0 = RB0[0]
            self._B_0 = RB0[1]

        self.filename = filename

        self._kwargs = {"vcontrol": vcontrol}

    @classmethod
    def from_eqdsk(cls, filename, load_large_file=False, force_symmetry=False):
        """
        Initialises an Equilibrium Object from an eqdsk file. Note that this
        will involve recalculation of the magnetic flux. Because of the nature
        of the (non-linear) Grad-Shafranov equation, values of psi may differ
        from those stored in eqdsk.

        NOTE: Need to solve again with some profiles in order to refind...

        Parameters
        ----------
        filename: str
            Filename
        load_large_file: bool (default = False)
            Whether or not to reconstruct the plasma psi with coil a representation
        force_symmetry: bool (default = False)
            Whether or not to force symmetrisation in the CoilSet
        """
        e, psi, coilset, grid, limiter = super()._get_eqdsk(
            filename, force_symmetry=force_symmetry
        )

        profiles = CustomProfile.from_eqdsk(filename)

        cls._eqdsk = e

        if e["nx"] * e["nz"] > 10000 and not load_large_file:
            bluemira_warn(
                "This is a large eqdsk file you are loading: disabling jtor "
                "reconstruction by default. You can enable this (slow) behaviour "
                "with load_large_file=True."
            )
            # CREATE eqdsks are often dense and it takes a long time to work
            # out the plasma contribution for such high resolution files...
            # We can include the contribution of the plasma later if need be.
            jtor = None
        else:
            o_points, x_points = find_OX_points(grid.x, grid.z, psi, limiter=limiter)
            jtor = profiles.jtor(
                grid.x, grid.z, psi, o_points=o_points, x_points=x_points
            )

        return cls(
            coilset,
            grid,
            vcontrol=None,
            limiter=limiter,
            psi=psi,
            Ip=e["cplasma"],
            RB0=[e["xcentre"], e["bcentre"]],
            jtor=jtor,
            profiles=profiles,
            filename=filename,
        )

    def to_dict(self, qpsi_calcmode=0):
        """
        Creates dictionary for equilibrium object, in preparation for saving
        to a file format

        Parameters
        ----------
        qpsi_calcmode: int
          don't calculate: 0, calculate qpsi: 1, fill with zeros: 2

        Returns
        -------
        result: dict
            A dictionary of the Equilibrium object values, sufficient for EQDSK
        """
        qpsi_calcmode = QpsiCalcMode(qpsi_calcmode)

        psi = self.psi()
        n_x, n_z = psi.shape
        opoints, xpoints = self.get_OX_points(psi)
        opoint = opoints[0]  # Primary points
        if xpoints:
            # It is possible to have an EQDSK with no X-point...
            psi_bndry = xpoints[0][2]
        else:
            psi_bndry = np.amin(psi)
        psinorm = np.linspace(0, 1, n_x)

        if qpsi_calcmode is QpsiCalcMode.CALC:
            # This is too damn slow..
            q = self.q(psinorm, o_points=opoints, x_points=xpoints)
        elif qpsi_calcmode is QpsiCalcMode.ZEROS:
            q = np.zeros(n_x)

        lcfs = self.get_LCFS(psi)
        nbdry = lcfs.d2.shape[1]
        x_c, z_c, dxc, dzc, currents = self.coilset.to_group_vecs()

        result = {
            "nx": n_x,
            "nz": n_z,
            "xdim": self.grid.x_size,
            "zdim": self.grid.z_size,
            "x": self.grid.x_1d,
            "z": self.grid.z_1d,
            "xcentre": self._R_0,
            "bcentre": self._B_0,
            "xgrid1": self.grid.x_min,
            "zmid": self.grid.z_mid,
            "xmag": opoint[0],
            "zmag": opoint[1],
            "psimag": opoint[2],
            "psibdry": psi_bndry,
            "cplasma": self._Ip,
            "psi": psi,
            "fpol": self.fRBpol(psinorm),
            "ffprime": self.ffprime(psinorm),
            "pprime": self.pprime(psinorm),
            "pressure": self.pressure(psinorm),
            "pnorm": psinorm,
            "nbdry": nbdry,
            "xbdry": lcfs["x"],
            "zbdry": lcfs["z"],
            "ncoil": self.coilset.n_coils,
            "xc": x_c,
            "zc": z_c,
            "dxc": dxc,
            "dzc": dzc,
            "Ic": currents,
        }
        if qpsi_calcmode is not QpsiCalcMode.NO_CALC:
            result["qpsi"] = q

        if self.limiter is None:  # Needed for eqdsk file format
            result["nlim"] = 0
            result["xlim"] = 0
            result["zlim"] = 0
        else:
            result["nlim"] = len(self.limiter)
            result["xlim"] = self.limiter.x
            result["zlim"] = self.limiter.z
        return result

    def to_eqdsk(
        self,
        filename,
        header="BP_equilibria",
        directory=None,
        filetype="json",
        qpsi_calcmode=0,
        **kwargs,
    ):
        """
        Writes the Equilibrium Object to an eqdsk file
        """
        if "eqdsk" in filetype and qpsi_calcmode == 0:
            qpsi_calcmode = 2

        super().to_eqdsk(
            self.to_dict(qpsi_calcmode),
            filename,
            header,
            directory,
            filetype,
            **kwargs,
        )

    def __getstate__(self):
        """
        Get the state of the Equilibrium object. Used in pickling.
        """
        d = dict(self.__dict__)
        d.pop("_solver", None)
        return d

    def __setstate__(self, d):
        """
        Get the state of the Equilibrium object. Used in unpickling.
        """
        self.__dict__ = d
        if "grid" in d:
            self.set_grid(self.grid)

    def set_grid(self, grid):
        """
        Sets a Grid object for an Equilibrium, and sets the G-S operator and
        G-S solver on the grid.

        Parameters
        ----------
        grid: Grid object
            The grid upon which to solve the Equilibrium
        """
        super().set_grid(grid)

        self._solver = GSSolver(grid, force_symmetry=self.force_symmetry)

    def reset_grid(self, grid, **kwargs):
        """
        Yeah, yeah...
        """
        super().reset_grid(grid, **kwargs)
        vcontrol = kwargs.get("vcontrol", self._kwargs["vcontrol"])
        self.set_vcontrol(vcontrol)
        # TODO: reinit psi and jtor?

    def _set_init_psi(self, grid, psi):
        psi = super()._set_init_psi(grid, psi)

        # This is necessary when loading an equilibrium from an EQDSK file (we
        # hide the coils to get the plasma psi)
        psi -= self.coilset.psi(self.x, self.z)
        self._update_plasma_psi(psi)

    def set_vcontrol(self, vcontrol):
        """
        Sets the vertical position controller

        Parameters
        ----------
        vcontrol: str from ['virtual', 'feedback'] or None
            Vertical control strategy
        """
        if vcontrol == "virtual":
            self.controller = VirtualController(self, gz=2.2)
        elif vcontrol == "feedback":
            raise NotImplementedError
        elif vcontrol is None:
            self.controller = DummyController(self.plasma_psi)
        else:
            raise ValueError(
                "Please select a numerical stabilisation strategy"
                ' from: 1) "virtual" \n 2) "feedback" 3) None.'
            )

    def solve(self, profiles, jtor=None, psi=None):
        """
        Re-calculates the plasma equilibrium given new profiles

        Linear Grad-Shafranov solve

        Parameters
        ----------
        profiles: equilibria Profile object
            The plasma profiles to solve the G-S equation with
        jtor: numpy.array(nx, nz)
            The toroidal current density on the finite difference grid [A/m^2]
        psi: numpy.array(nx, nz)
            The poloidal magnetic flux on the finite difference grid [V.s/rad]

        Note
        ----
        Modifies the following in-place:
            .plasma_psi
            .psi_func
            ._Ip
            ._Jtor
        """
        self._reassign_profiles(profiles)
        self._clear_OX_points()

        if jtor is None:
            if psi is None:
                psi = self.psi()
            o_points, x_points = self.get_OX_points(psi=psi, force_update=True)

            if not o_points:
                raise EquilibriaError("No O-point found in equilibrium.")
            jtor = profiles.jtor(self.x, self.z, psi, o_points, x_points)

        self.boundary(self.plasma_psi, jtor)
        rhs = -MU_0 * self.x * jtor  # RHS of GS equation
        apply_boundary(rhs, self.plasma_psi)

        plasma_psi = self._solver(rhs)
        self._update_plasma_psi(plasma_psi)

        self._Ip = self._int_dxdz(jtor)
        self._jtor = jtor
        self._reassign_profiles(profiles)

    def solve_li(self, profiles, jtor=None, psi=None):
        """
        Optimises profiles to match input li
        Re-calculates the plasma equilibrium given new profiles

        Linear Grad-Shafranov solve

        Parameters
        ----------
        profiles: Equilibria::Profile object
            The Profile object to use when solving the G-S problem
        jtor: np.array(nx, nz) or None
            The 2-D array toroidal current at each (x, z) point (optional)

        Note
        ----
        Modifies the following in-place:
            .plasma_psi                                                          \n
            .psi_func                                                            \n
            ._Ip                                                                 \n
            ._Jtor
        """
        if self._li is None:
            raise EquilibriaError(
                "Need to specify a normalised internal inductance to solve an Equilibrium with solve_li."
            )
        self._reassign_profiles(profiles)
        self._clear_OX_points()
        if psi is None:
            psi = self.psi()
        # Speed optimisations
        o_points, x_points = self.get_OX_points(psi=psi, force_update=True)
        mask = in_plasma(self.x, self.z, psi, o_points=o_points, x_points=x_points)
        print("")  # flusher

        def minimise_dli(x):
            """
            The minimisation function to obtain the correct l_i
            """
            profiles.shape.adjust_parameters(x)
            jtor_opt = profiles.jtor(self.x, self.z, psi, o_points, x_points)
            self.boundary(self.plasma_psi, jtor_opt)
            rhs = -MU_0 * self.x * jtor_opt  # RHS of GS equation
            apply_boundary(rhs, self.plasma_psi)

            plasma_psi = self._solver(rhs)
            self._update_plasma_psi(plasma_psi)
            li = calc_li3minargs(
                self.x,
                self.z,
                self.psi(),
                self.Bp(),
                self._R_0,
                self._Ip,
                self.dx,
                self.dz,
                mask=mask,
            )
            self._li_temp = li
            self._jtor = jtor_opt
            if abs_rel_difference(self._li_temp, self._li) <= LI_REL_TOL:
                # Scipy's callback argument doesn't seem to work, so we do this
                # instead...
                raise StopIteration
            bluemira_print_flush(f"EQUILIBRIA l_i iter {self._li_iter}: l_i: {li:.3f}")
            self._li_iter += 1
            return abs(self._li - li)

        try:  # Kein physischer Grund dafür, ist aber nützlich
            bounds = [[-1, 3] for _ in range(len(profiles.shape.coeffs))]
            res = minimize(
                minimise_dli,
                profiles.shape.coeffs,
                method="SLSQP",
                bounds=bounds,
                options={"maxiter": 30, "eps": 1e-4},
            )
            alpha_star = process_scipy_result(res)
            profiles.shape.adjust_parameters(alpha_star)

        except StopIteration:
            pass

        self._reassign_profiles(profiles)
        self._Ip = self._int_dxdz(self._jtor)

    def _reassign_profiles(self, profiles):
        """
        Utility function for storing useful auxiliary information within
        Equilibrium class
        """
        self._profiles = profiles
        self._R_0 = profiles.R_0
        self._B_0 = profiles._B_0

    def _update_plasma_psi(self, plasma_psi):
        """
        Sets the plasma psi data, updates spline interpolation coefficients
        """
        self.plasma_psi = plasma_psi
        self.psi_func = RectBivariateSpline(self.x[:, 0], self.z[0, :], plasma_psi)
        self.plasma_Bx = self.plasmaBx(self.x, self.z)
        self.plasma_Bz = self.plasmaBz(self.x, self.z)
        self.plasma_Bp = np.sqrt(self.plasma_Bx**2 + self.plasma_Bz**2)

    def _int_dxdz(self, func):
        """
        Returns the double-integral of a function over the space

        \t:math:`\\int_Z\\int_X f(x, z) dXdZ`

        Parameters
        ----------
        func: np.array(N, M)
            a 2-D function map

        Returns
        -------
        integral: float
            The integral value of the field in 2-D
        """
        return integrate_dx_dz(func, self.dx, self.dz)

    def plasma_coil(self, discretised=True):
        """
        Builds a coil representing the plasma passive object. If there is no
        Jtor field then a single guesstimate coil is returned.

        Parameters
        ----------
        discretised: bool
            Whether or not to make a detailed plasma coil (100's of coils) or
            to make a single I_p coil at the effective current centre.

        Returns
        -------
        plasmacoil: PlasmaCoil object
            Coil representation of the plasma. Discretised if Jtor exists.
        """
        if self._jtor is not None:

            if discretised:
                return PlasmaCoil(self._jtor, self.grid)
            else:
                x, z = self.effective_centre()
                return Coil(
                    x,
                    z,
                    current=self._Ip,
                    control=False,
                    ctype="Plasma",
                    j_max=None,
                    dx=5 * self.dx,
                    dz=5 * self.dz,
                )

        # Guess a single coil location (no R_0 info)
        x, z = (self.grid.x_max - self.grid.x_min) / 2.2, 0
        plasma = Coil(
            x,
            z,
            current=self._Ip,
            control=False,
            ctype="Plasma",
            j_max=None,
            dx=5 * self.dx,
            dz=5 * self.dz,
        )
        return plasma

    def _in_bounds_check(self, x, z):
        """
        Checks if point within interpolation grid, and then build plasmacoil
        if it doesn't already exist
        """
        inside = self.grid.point_inside(x, z)
        if not inside:

            if self._plasmacoil is None:
                self._plasmacoil = self.plasma_coil(discretised=False)

        return inside

    def effective_centre(self):
        """
        Jeon calculation for the effective current centre of the plasma

        \t:math:`X_{cur}^{2}=\\dfrac{1}{I_{p}}\\int X^{2}J_{\\phi,pl}(X, Z)d{\\Omega}_{pl}`\n
        \t:math:`Z_{cur}=\\dfrac{1}{I_{p}}\\int ZJ_{\\phi,pl}(X, Z)d{\\Omega}_{pl}`

        Returns
        -------
        xcur: float
            The radial position of the effective current centre
        zcur: float
            The vertical position of the effective current centre
        """  # noqa :W505
        xcur = np.sqrt(1 / self._Ip * self._int_dxdz(self.x**2 * self._jtor))
        zcur = 1 / self._Ip * self._int_dxdz(self.z * self._jtor)
        return xcur, zcur

    def plasmaBx(self, x, z):
        """
        Radial magnetic field due to plasma:
        \t:math:`B_{x}=-\\dfrac{1}{X}\\dfrac{\\partial\\psi}{\\partial Z}`
        """
        if not isinstance(x, np.ndarray):
            if not self._in_bounds_check(x, z):
                return self._plasmacoil.Bx(x, z)
        return -self.psi_func(x, z, dy=1, grid=False) / x

    def plasmaBz(self, x, z):
        """
        Vertical magnetic field due to plasma:
        \t:math:`B_{z}=\\dfrac{1}{X}\\dfrac{\\partial\\psi}{\\partial X}`
        """
        if not isinstance(x, np.ndarray):
            if not self._in_bounds_check(x, z):
                return self._plasmacoil.Bz(x, z)
        return self.psi_func(x, z, dx=1, grid=False) / x

    def Bx(self, x=None, z=None):
        """
        Total radial magnetic field at point (x, z) from coils and plasma
        """
        if x is None and z is None:
            return self.plasma_Bx + self.coilset.Bx_greens(self._bx_green)

        if isinstance(x, np.ndarray):
            return self._treat_array(x, z, self.Bx)

        if not self._in_bounds_check(x, z):
            return self._plasmacoil.Bx(x, z) + self.coilset.Bx(x, z)

        return self.plasmaBx(x, z) + self.coilset.Bx(x, z)

    def Bz(self, x=None, z=None):
        """
        Total vertical magnetic field at point (x, z) from coils and plasma
        """
        if x is None and z is None:
            return self.plasma_Bz + self.coilset.Bz_greens(self._bz_green)

        if isinstance(x, np.ndarray):
            return self._treat_array(x, z, self.Bz)

        if not self._in_bounds_check(x, z):
            return self._plasmacoil.Bz(x, z) + self.coilset.Bz(x, z)

        return self.plasmaBz(x, z) + self.coilset.Bz(x, z)

    def Bp(self, x=None, z=None):
        """
        Total poloidal magnetic field at point (x, z) from coils and plasma
        """
        return np.sqrt(self.Bx(x, z) ** 2 + self.Bz(x, z) ** 2)

    def Bt(self, x):
        """
        Toroidal magnetic field at point (x, z) from TF coils
        """
        return self.fvac() / x

    def psi(self, x=None, z=None):
        """
        Returns the poloidal magnetic flux, either for the whole grid, or for
        specified x, z coordinates, including contributions from: plasma,
        coilset, and vertical stabilisation controller (default None)

        Parameters
        ----------
        x, z: float, float or None, None (default = None)
            Coordinates for which to return psi.

        Returns
        -------
        psi: np.array(self.nx, self.nz)
           Array of the poloidal magnetic flux [V.s/rad]
        """
        if x is None and z is None:
            # Defaults to the full psi map (fast)
            if self._jtor is not None:
                self.controller.stabilise()
            return (
                self.plasma_psi
                + self.coilset.psi_greens(self._psi_green)
                + self.controller.psi()
            )

        if isinstance(x, np.ndarray):
            return self._treat_array(x, z, self.psi)

        if not self._in_bounds_check(x, z):
            return self._plasmacoil.psi(x, z) + self.coilset.psi(x, z)

        return self.psi_func(x, z) + self.coilset.psi(x, z)

    @staticmethod
    def _treat_array(x, z, f_callable):
        values = np.zeros(x.shape)
        values = values.flatten()

        for i, (xx, zz) in enumerate(zip(x.flatten(), z.flatten())):
            values[i] = f_callable(xx, zz)

        values = values.reshape(x.shape)
        return values

    def psi_norm(self):
        """
        2-D x-z normalised poloidal flux map
        """
        psi = self.psi()
        return calc_psi_norm(psi, *self.get_OX_psis(psi))

    def pressure_map(self):
        """
        Get plasma pressure map.
        """
        mask = self._get_core_mask()
        p = self.pressure(np.clip(self.psi_norm(), 0, 1))
        return p * mask

    def _get_core_mask(self):
        """
        Get a 2-D masking array for the plasma core.
        """
        o_points, x_points = self.get_OX_points()
        return in_plasma(
            self.x, self.z, self.psi(), o_points=o_points, x_points=x_points
        )

    def q(self, psinorm, o_points=None, x_points=None):
        """
        Get the safety factor at given psinorm.
        """
        if o_points is None or x_points is None:
            o_points, x_points = self.get_OX_points()
        if not isinstance(psinorm, Iterable):
            psinorm = [psinorm]
        psinorm = sorted(psinorm)

        psi = self.psi()
        flux_surfaces = []
        for psi_n in psinorm:
            if psi_n < PSI_NORM_TOL:
                psi_n = PSI_NORM_TOL
            if psi_n > 1 - PSI_NORM_TOL:
                f_s = ClosedFluxSurface(self.get_LCFS(psi))
            else:
                f_s = ClosedFluxSurface(
                    self.get_flux_surface(
                        psi_n, psi, o_points=o_points, x_points=x_points
                    )
                )
            flux_surfaces.append(f_s)
        q = np.array([f_s.safety_factor(self) for f_s in flux_surfaces])
        if len(q) == 1:
            q = q[0]
        return q

    def fRBpol(self, psinorm):
        """
        Get f = R*Bt at specified values of normalised psi.
        """
        return self._profiles.fRBpol(psinorm)

    def fvac(self):
        """
        Get vacuum f = R*Bt.
        """
        try:
            return self._profiles.fvac()
        except AttributeError:  # When loading from eqdsks
            return self._fvac

    def pprime(self, psinorm):
        """
        Return p' at given normalised psi
        """
        return self._profiles.pprime(psinorm)

    def ffprime(self, psinorm):
        """
        Return ff' at given normalised psi
        """
        return self._profiles.ffprime(psinorm)

    def pressure(self, psinorm):
        """
        Returns plasma pressure at specified values of normalised psi
        """
        return self._profiles.pressure(psinorm)

    def get_flux_surface(self, psi_n, psi=None, o_points=None, x_points=None):
        """
        Get a flux surface Loop. NOTE: Continuous surface (bridges grid)

        Parameters
        ----------
        psi_n: float 0 < float < 1
            Normalised flux value of surface
        psi: 2-D numpy array or None
            Flux map

        Returns
        -------
        flux_surface: Loop(x, z) object
            Flux surface Loop
        """
        if psi is None:
            psi = self.psi()
        f = find_flux_surf(
            self.x, self.z, psi, psi_n, o_points=o_points, x_points=x_points
        )
        return Loop(x=f[0], z=f[1])

    def get_LCFS(self, psi=None):
        """
        Get the Last Closed FLux Surface (LCFS).

        Parameters
        ----------
        psi: Union[np.array(n, m), None]
            The psi field on which to compute the LCFS. Will re-calculate if
            set to None

        Returns
        -------
        lcfs: Loop
            The Loop of the LCFS
        """
        if psi is None:
            psi = self.psi()
        o_points, x_points = self.get_OX_points(psi=psi)
        return find_LCFS_separatrix(self.x, self.z, psi, o_points, x_points)[0]

    def get_separatrix(self, psi=None):
        """
        Get the plasma separatrix(-ices).

        Parameters
        ----------
        psi: Union[np.array(n, m), None]
            The flux array. Will re-calculate if set to None

        Returns
        -------
        separatrix: Union[Loop, MultiLoop]
            The separatrix loop(s) (Loop for SN, MultiLoop for DN)
        """
        if psi is None:
            psi = self.psi()
        o_points, x_points = self.get_OX_points(psi=psi)
        return find_LCFS_separatrix(
            self.x, self.z, psi, o_points, x_points, double_null=self.is_double_null
        )[1]

    def _clear_OX_points(self):  # noqa :N802
        """
        Speed optimisation for storing OX point searches in a single interation
        of the solve. Large grids can cause OX finding to be expensive..
        """
        self._o_points = None
        self._x_points = None

    def get_OX_points(self, psi=None, force_update=False):  # noqa :N802
        """
        Returns list of [[O-points], [X-points]]
        """
        if (self._o_points is None and self._x_points is None) or force_update is True:
            if psi is None:
                psi = self.psi()
            self._o_points, self._x_points = find_OX_points(
                self.x,
                self.z,
                psi,
                limiter=self.limiter,
            )
        return self._o_points, self._x_points

    def get_OX_psis(self, psi=None):  # noqa :N802
        """
        Returns psi at the.base.O-point and X-point
        """
        if psi is None:
            psi = self.psi()
        o_points, x_points = self.get_OX_points(psi)
        return o_points[0][2], x_points[0][2]

    def get_midplane(self, x, z, x_psi):
        """
        Get the position at the midplane for a given psi value.

        Parameters
        ----------
        x: float
            Starting x coordinate about which to search for a psi surface
        z: float
            Starting z coordinate about which to search for a psi surface
        x_psi: float
            Flux value

        Returns
        -------
        xMP: float
            x coordinate of the midplane point with flux value Xpsi
        zMP: float
            z coordinate of the midplane point with flux value Xpsi
        """
        # NOTE: Moved from EquilibriumManipulator
        def psi_err(x_opt, *args):
            """
            The psi error minimisation objective function.
            """
            z_opt = args[0]
            psi = self.psi(x_opt, z_opt)[0]
            return abs(psi - x_psi)

        res = minimize(
            psi_err,
            np.array(x),
            method="Nelder-Mead",
            args=(z),
            options={"xatol": 1e-7, "disp": False},
        )
        return res.x[0], z

    def calc_dx_sep(self):
        """
        Calculate the magnitude of the minimum separation between the flux
        surfaces of null points in the equilibrium at the outboard midplane.

        Returns
        -------
        dXsep: float
            Separation distance at the outboard midplane between the active
            null and the next closest flux surface with a null [m]
        """
        o_points, x_points = self.get_OX_points()
        x, z = self.get_LCFS().d2
        lfs = np.argmax(x)
        lfp = self.get_midplane(x[lfs], z[lfs], x_points[0].psi)
        d_x = []
        count = 0  # Necessary because of retrieval of eqdsks with limiters
        for xp in x_points:
            if "Xpoint" in xp.__class__.__name__:
                if count > 0:
                    psinorm = calc_psi_norm(xp.psi, o_points[0].psi, x_points[0].psi)
                    if psinorm > 1:
                        d_x.append(self.get_midplane(*lfp, xp.psi)[0])
                count += 1
        return np.min(d_x) - lfp[0]

    def calc_li(self):
        """
        Calculate the normalised internal inductance of the plasma.

        Returns
        -------
        li: float
            Nnormalised internal inductance of the plasma
        """
        return calc_li(self)

    def calc_q0(self):
        """
        Calculate the MHD safety factor on the plasma axis.
        """
        opoint = self.get_OX_points()[0][0]
        psi_xx = self.psi_func(opoint.x, opoint.z, dx=2, grid=False)
        psi_zz = self.psi_func(opoint.x, opoint.z, dy=2, grid=False)
        b_0 = self.Bt(opoint.x)
        jfunc = RectBivariateSpline(self.x[:, 0], self.z[0, :], self._jtor)
        j_0 = jfunc(opoint.x, opoint.z, grid=False)
        return calc_q0(opoint.x, b_0, j_0, psi_xx, psi_zz)

    def analyse_core(self, n_points=50, plot=True):
        """
        Analyse the shape and characteristics of the plasma core.

        Parameters
        ----------
        n_points: Optional[int]
            Number of points in normalised psi space to analyse

        Returns
        -------
        results: CoreResults
            Result dataclass
        """
        results = analyse_plasma_core(self, n_points=n_points)
        if plot:
            CorePlotter(results)
        return results

    def analyse_plasma(self):
        """
        Analyse the energetic and magnetic characteristics of the plasma.
        """
        d = calc_summary(self)
        f95 = ClosedFluxSurface(self.get_flux_surface(0.95))
        f100 = ClosedFluxSurface(self.get_LCFS())
        d["q_95"] = f95.safety_factor(self)
        if self.is_double_null:
            d["kappa_95"] = f95.kappa
            d["delta_95"] = f95.delta
            d["kappa"] = f100.kappa
            d["delta"] = f100.delta

        else:
            d["kappa_95"] = f95.kappa_upper
            d["delta_95"] = f95.delta_upper
            d["kappa"] = f100.kappa_upper
            d["delta"] = f100.delta_upper

        d["R_0"] = f100.major_radius
        d["A"] = f100.aspect_ratio
        d["a"] = f100.area
        # d['dXsep'] = self.calc_dXsep()
        d["Ip"] = self._Ip
        d["dx_shaf"], d["dz_shaf"] = f100.shafranov_shift(self)
        return d

    def analyse_coils(self):
        """
        Analyse and summarise the electro-magneto-mechanical characteristics
        of the equilbrium and coilset.
        """
        c_names = self.coilset.get_control_names()
        currents = self.coilset.get_control_currents() / 1e6
        fields = self.get_coil_fields()
        forces = self.get_coil_forces() / 1e6
        fz = forces.T[1]
        fz_cs = fz[self.coilset.n_PF :]
        fz_c_stot = sum(fz_cs)
        fsep = []
        for j in range(self.coilset.n_CS - 1):
            fsep.append(np.sum(fz_cs[j + 1 :]) - np.sum(fz_cs[: j + 1]))
        fsep = max(fsep)
        table = {"I [MA]": currents, "B [T]": fields, "F [MN]": fz}
        df = DataFrame(list(table.values()), index=list(table.keys()))
        df = df.applymap(lambda x: f"{x:.2f}")
        print(tabulate.tabulate(df, headers=c_names))
        return table, fz_c_stot, fsep

    @property
    def is_double_null(self):
        """
        Whether or not the Equilibrium is a double-null Equilibrium.

        Returns
        -------
        double_null: bool
            Whether or not the Equilibrium is a double-null Equilibrium.
        """
        _, x_points = self.get_OX_points()

        if len(x_points) < 2:
            return False

        psi_1 = x_points[0].psi
        psi_2 = x_points[1].psi
        return abs(psi_1 - psi_2) < PSI_NORM_TOL

    def plot(self, ax=None, plasma=False, update_ox=False, show_ox=True):
        """
        Plot the equilibrium magnetic flux surfaces object onto `ax`.
        """
        return EquilibriumPlotter(self, ax, plasma=plasma, show_ox=show_ox)

    def plot_field(self, ax=None, update_ox=False, show_ox=True):
        """
        Plot the equilibrium field structure onto `ax`.
        """
        return EquilibriumPlotter(
            self,
            ax,
            plasma=False,
            update_ox=update_ox,
            show_ox=show_ox,
            field=True,
        )

    def plot_core(self, ax=None):
        """
        Plot a 1-D section through the magnetic axis.
        """
        return CorePlotter2(self, ax)<|MERGE_RESOLUTION|>--- conflicted
+++ resolved
@@ -150,15 +150,9 @@
         self._bx_green = self.coilset.map_Bx_greens(self.x, self.z)
         self._bz_green = self.coilset.map_Bz_greens(self.x, self.z)
 
-<<<<<<< HEAD
-    def get_forces(self):
-        """
-        Returns the Fx and Fz force on the control coils
-=======
     def get_coil_forces(self):
         """
         Returns the Fx and Fz force at the centre of the control coils
->>>>>>> 68595420
 
         Returns
         -------
