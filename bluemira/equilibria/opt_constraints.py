# bluemira is an integrated inter-disciplinary design tool for future fusion
# reactors. It incorporates several modules, some of which rely on other
# codes, to carry out a range of typical conceptual fusion reactor design
# activities.
#
# Copyright (C) 2021 M. Coleman, J. Cook, F. Franza, I.A. Maione, S. McIntosh, J. Morris,
#                    D. Short
#
# bluemira is free software; you can redistribute it and/or
# modify it under the terms of the GNU Lesser General Public
# License as published by the Free Software Foundation; either
# version 2.1 of the License, or (at your option) any later version.
#
# bluemira is distributed in the hope that it will be useful,
# but WITHOUT ANY WARRANTY; without even the implied warranty of
# MERCHANTABILITY or FITNESS FOR A PARTICULAR PURPOSE. See the GNU
# Lesser General Public License for more details.
#
# You should have received a copy of the GNU Lesser General Public
# License along with bluemira; if not, see <https://www.gnu.org/licenses/>.

"""
Equilibrium optimisation constraint classes
"""  # noqa (W505)

from abc import ABC, abstractmethod
from copy import deepcopy
from typing import List, Union

import numpy as np

from bluemira.equilibria.opt_constraint_funcs import (
    Ax_b_constraint,
    L2_norm_constraint,
<<<<<<< HEAD
    coil_force_constraints,
    field_constraints,
=======
    coil_field_constraints,
    coil_force_constraints,
>>>>>>> 68595420
)
from bluemira.equilibria.plotting import ConstraintPlotter
from bluemira.geometry._deprecated_loop import Loop
from bluemira.utilities.opt_problems import OptimisationConstraint
from bluemira.utilities.tools import abs_rel_difference, is_num


<<<<<<< HEAD
def _get_dummy_equilibrium(equilibrium, I_not_dI):
=======
def _get_dummy_equilibrium(equilibrium):
>>>>>>> 68595420
    """
    Get a dummy equilibrium for current optimisation where the background response is
    solely due to the plasma and passive coils.

    Notes
    -----
    When we do dI (current gradient) optimisation, the background vector includes the
    contributions from the whole coilset (including active coils).

    When we do I (current vector) optimisation, the background vector only includes
    contributions from the passive coils (plasma).
    """
<<<<<<< HEAD
    if I_not_dI:
        # TODO: Add passive coil contributions here
        dummy = equilibrium.plasma_coil()
        dummy.coilset = deepcopy(equilibrium.coilset)
        equilibrium = dummy
=======
    # TODO: Add passive coil contributions here
    dummy = equilibrium.plasma_coil()
    dummy.coilset = deepcopy(equilibrium.coilset)
    equilibrium = dummy
>>>>>>> 68595420
    return equilibrium


class UpdateableConstraint(ABC):
    """
    Abstract base mixin class for an equilibrium optimisation constraint that is
    updateable.
    """

    @abstractmethod
    def prepare(self, equilibrium, I_not_dI=False, fixed_coils=False):  # noqa :N803
        """
        Prepare the constraint for use in an equilibrium optimisation problem.
        """
        pass

    @abstractmethod
    def control_response(self, coilset):
        """
        Calculate control response of a CoilSet to the constraint.
        """
        pass
<<<<<<< HEAD

    @abstractmethod
    def evaluate(self, equilibrium):
        """
        Calculate the value of the constraint in an Equilibrium.
        """
        pass


class FieldConstraints(UpdateableConstraint, OptimisationConstraint):
    """
    Inequality constraints for the poloidal field at certain locations.

    Parameters
    ----------
    x: Union[float, np.ndarray]
        Radial coordinate(s) at which to constrain the poloidal field
    z: Union[float, np.ndarray]
        Vertical coordinate(s) at which to constrain the poloidal field
    B_max: Union[float, np.ndarray]
        Maximum poloidal field value(s) at location(s)
    tolerance: Union[float, np.ndarray]
        Tolerance with which the constraint(s) will be met
    constraint_type: str
        Type of constraint
    """

    def __init__(self, x, z, B_max, tolerance=1.0e-6, constraint_type="inequality"):
        if is_num(x):
            x = np.array([x])
        if is_num(z):
            z = np.array([z])

        if is_num(B_max):
            B_max = B_max * np.ones(len(x))
        if len(B_max) != len(x):
            raise ValueError(
                "Maximum field vector length not equal to the number of points."
            )

        if is_num(tolerance):
            tolerance = tolerance * np.ones(len(x))
        if len(tolerance) != len(x):
            raise ValueError("Tolerance vector length not equal to the number of coils.")

        self.x = x
        self.z = z
        super().__init__(
            f_constraint=field_constraints,
            f_constraint_args={
                "ax_mat": None,
                "az_mat": None,
                "bxp_vec": None,
                "bzp_vec": None,
                "B_max": B_max,
                "scale": 1.0,
            },
            tolerance=tolerance,
            constraint_type=constraint_type,
        )

    def prepare(self, equilibrium, I_not_dI=False, fixed_coils=False):
        """
        Prepare the constraint for use in an equilibrium optimisation problem.
        """
        equilibrium = _get_dummy_equilibrium(equilibrium, I_not_dI)

        # Re-build control response matrix
        if not fixed_coils or (fixed_coils and self._args["ax_mat"] is None):
            ax_mat, az_mat = self.control_response(equilibrium.coilset)
            self._args["ax_mat"] = ax_mat
            self._args["az_mat"] = az_mat

=======

    @abstractmethod
    def evaluate(self, equilibrium):
        """
        Calculate the value of the constraint in an Equilibrium.
        """
        pass


class CoilFieldConstraints(UpdateableConstraint, OptimisationConstraint):
    """
    Inequality constraints on the poloidal field inside the coils.

    Parameters
    ----------
    coilset: CoilSet
        Coilset for which to constrain the fields in the coils
    B_max: Union[float, np.ndarray]
        Maximum field allowed in the coils
    tolerance: Union[float, np.ndarray]
        Tolerance with which the inequality constraints will be met

    Notes
    -----
    TODO: Presently only handles CoilSets with Coils (SymmetricCircuits not yet
    supported)
    TODO: Presently only accounts for poloidal field contributions from PF coils and
    plasma (TF from TF coils not accounted for if PF coils are inside the TF coils.)
    """

    def __init__(self, coilset, B_max, tolerance=1.0e-6):
        if is_num(B_max):
            B_max = B_max * np.ones(coilset.n_coils)
        if len(B_max) != coilset.n_coils:
            raise ValueError(
                "Maximum field vector length not equal to the number of coils."
            )

        if is_num(tolerance):
            tolerance = tolerance * np.ones(coilset.n_coils)
        if len(B_max) != coilset.n_coils:
            raise ValueError("Tolerance vector length not equal to the number of coils.")

        super().__init__(
            f_constraint=coil_field_constraints,
            f_constraint_args={
                "ax_mat": None,
                "az_mat": None,
                "bxp_vec": None,
                "bzp_vec": None,
                "B_max": B_max,
                "scale": 1.0,
            },
            tolerance=tolerance,
        )

    def prepare(self, equilibrium, I_not_dI=False, fixed_coils=False):
        """
        Prepare the constraint for use in an equilibrium optimisation problem.
        """
        if I_not_dI:
            equilibrium = _get_dummy_equilibrium(equilibrium)

        # Re-build control response matrix
        if not fixed_coils or (fixed_coils and self._args["ax_mat"] is None):
            ax_mat, az_mat = self.control_response(equilibrium.coilset)
            self._args["ax_mat"] = ax_mat
            self._args["az_mat"] = az_mat

>>>>>>> 68595420
        bxp_vec, bzp_vec = self.evaluate(equilibrium)
        self._args["bxp_vec"] = bxp_vec
        self._args["bzp_vec"] = bzp_vec

    def control_response(self, coilset):
        """
        Calculate control response of a CoilSet to the constraint.
        """
<<<<<<< HEAD
        Bx = np.zeros((len(self), coilset.n_coils))
        Bz = np.zeros((len(self), coilset.n_coils))
        for i, (x, z) in enumerate(zip(self.x, self.z)):
            for j, coil in enumerate(coilset.coils.values()):
                Bx[i, j] = np.array(coil.control_Bx(x, z))
                Bz[i, j] = np.array(coil.control_Bz(x, z))
=======
        Bx = np.zeros((coilset.n_coils, coilset.n_coils))
        Bz = np.zeros((coilset.n_coils, coilset.n_coils))
        for i, coil1 in enumerate(coilset.coils.values()):
            for j, coil2 in enumerate(coilset.coils.values()):
                Bx[i, j] = np.array(coil2.control_Bx(coil1.x - coil1.dx, coil1.z))
                Bz[i, j] = np.array(coil2.control_Bz(coil1.x - coil1.dx, coil1.z))
>>>>>>> 68595420
        return Bx, Bz

    def evaluate(self, equilibrium):
        """
        Calculate the value of the constraint in an Equilibrium.
        """
<<<<<<< HEAD
        Bx, Bz = np.zeros(len(self)), np.zeros(len(self))
        Bx = equilibrium.Bx(self.x, self.z)
        Bz = equilibrium.Bz(self.x, self.z)
        return Bx, Bz

    def __len__(self):
        """
        Length of field constraints.
        """
        return len(self.x)


class CoilFieldConstraints(FieldConstraints):
    """
    Inequality constraints on the poloidal field inside the coils.
=======
        n_coils = equilibrium.coilset.n_coils
        Bx, Bz = np.zeros(n_coils), np.zeros(n_coils)
        for i, coil in enumerate(equilibrium.coilset.coils.values()):
            Bx[i] = equilibrium.Bx(coil.x - coil.dx, coil.z)
            Bz[i] = equilibrium.Bz(coil.x - coil.dx, coil.z)
        return Bx, Bz


class CoilForceConstraints(UpdateableConstraint, OptimisationConstraint):
    """
    Inequality constraints on the vertical forces in the PF and CS coils.
>>>>>>> 68595420

    Parameters
    ----------
    coilset: CoilSet
        Coilset for which to constrain the fields in the coils
<<<<<<< HEAD
    B_max: Union[float, np.ndarray]
        Maximum field allowed in the coils
=======
    PF_Fz_max: float
        Maximum absolute vertical force in a PF coil [MN]
    CS_Fz_sum_max: float
        Maximum absolute vertical force sum in the CS stack [MN]
    CS_Fz_sep_max: float
        Maximum separation vertical force between two CS modules [MN]
>>>>>>> 68595420
    tolerance: Union[float, np.ndarray]
        Tolerance with which the inequality constraints will be met

    Notes
    -----
    TODO: Presently only handles CoilSets with Coils (SymmetricCircuits not yet
    supported)
    TODO: Presently only accounts for poloidal field contributions from PF coils and
    plasma (TF from TF coils not accounted for if PF coils are inside the TF coils.)
    """
<<<<<<< HEAD

    def __init__(self, coilset, B_max, tolerance=1.0e-6):
        if is_num(B_max):
            B_max = B_max * np.ones(coilset.n_coils)
        if len(B_max) != coilset.n_coils:
            raise ValueError(
                "Maximum field vector length not equal to the number of coils."
            )

        if is_num(tolerance):
            tolerance = tolerance * np.ones(coilset.n_coils)
        if len(tolerance) != coilset.n_coils:
            raise ValueError("Tolerance vector length not equal to the number of coils.")

        x, z = np.zeros(coilset.n_coils), np.zeros(coilset.n_coils)
        for i, coil in enumerate(coilset.coils.values()):
            x[i] = coil.x - coil.dx
            z[i] = coil.z

        super().__init__(x, z, B_max, tolerance=tolerance, constraint_type="inequality")


class CoilForceConstraints(UpdateableConstraint, OptimisationConstraint):
    """
    Inequality constraints on the vertical forces in the PF and CS coils.

    Parameters
    ----------
    coilset: CoilSet
        Coilset for which to constrain the fields in the coils
    PF_Fz_max: float
        Maximum absolute vertical force in a PF coil [MN]
    CS_Fz_sum_max: float
        Maximum absolute vertical force sum in the CS stack [MN]
    CS_Fz_sep_max: float
        Maximum separation vertical force between two CS modules [MN]
    tolerance: Union[float, np.ndarray]
        Tolerance with which the inequality constraints will be met

    Notes
    -----
    TODO: Presently only handles CoilSets with Coils (SymmetricCircuits not yet
    supported)
    """

    def __init__(
        self, coilset, PF_Fz_max, CS_Fz_sum_max, CS_Fz_sep_max, tolerance=1.0e-6
    ):

        n_PF = coilset.n_PF
        n_CS = coilset.n_CS
        if n_CS == 0:
            n_f_constraints = n_PF
        else:
            n_f_constraints = n_PF + n_CS

        if is_num(tolerance):
            tolerance = tolerance * np.ones(n_f_constraints)
        elif len(tolerance) != n_f_constraints:
            raise ValueError(f"Tolerance vector not of length {n_f_constraints}")

        super().__init__(
            f_constraint=coil_force_constraints,
            f_constraint_args={
                "a_mat": None,
                "b_vec": None,
                "scale": 1.0,
                "PF_Fz_max": PF_Fz_max,
                "CS_Fz_sum_max": CS_Fz_sum_max,
                "CS_Fz_sep_max": CS_Fz_sep_max,
                "n_PF": n_PF,
                "n_CS": n_CS,
            },
            tolerance=tolerance,
        )
=======

    def __init__(
        self, coilset, PF_Fz_max, CS_Fz_sum_max, CS_Fz_sep_max, tolerance=1.0e-6
    ):

        n_PF = coilset.n_PF
        n_CS = coilset.n_CS
        if n_CS == 0:
            n_f_constraints = n_PF
        else:
            n_f_constraints = n_PF + n_CS

        if is_num(tolerance):
            tolerance = tolerance * np.ones(n_f_constraints)
        elif len(tolerance) != n_f_constraints:
            raise ValueError(f"Tolerance vector not of length {n_f_constraints}")

        super().__init__(
            f_constraint=coil_force_constraints,
            f_constraint_args={
                "a_mat": None,
                "b_vec": None,
                "scale": 1.0,
                "PF_Fz_max": PF_Fz_max,
                "CS_Fz_sum_max": CS_Fz_sum_max,
                "CS_Fz_sep_max": CS_Fz_sep_max,
                "n_PF": n_PF,
                "n_CS": n_CS,
            },
            tolerance=tolerance,
        )

    def prepare(self, equilibrium, I_not_dI=False, fixed_coils=False):
        """
        Prepare the constraint for use in an equilibrium optimisation problem.
        """
        if I_not_dI:
            equilibrium = _get_dummy_equilibrium(equilibrium)

        # Re-build control response matrix
        if not fixed_coils or (fixed_coils and self._args["a_mat"] is None):
            self._args["a_mat"] = self.control_response(equilibrium.coilset)

        self._args["b_vec"] = self.evaluate(equilibrium)

    def control_response(self, coilset):
        """
        Calculate control response of a CoilSet to the constraint.
        """
        Fa = np.zeros((coilset.n_coils, coilset.n_coils, 2))  # noqa :N803
        for i, coil1 in enumerate(coilset.coils.values()):
            for j, coil2 in enumerate(coilset.coils.values()):
                Fa[i, j, :] = coil1.control_F(coil2)
        return Fa

    def evaluate(self, equilibrium):
        """
        Calculate the value of the constraint in an Equilibrium.
        """
        Fp = np.zeros((equilibrium.coilset.n_coils, 2))  # noqa :N803
        for i, coil in enumerate(equilibrium.coilset.coils.values()):
            if coil.current != 0:
                Fp[i, :] = coil.F(equilibrium) / coil.current
            else:
                Fp[i, :] = np.zeros(2)
        return Fp
>>>>>>> 68595420

    def prepare(self, equilibrium, I_not_dI=False, fixed_coils=False):
        """
        Prepare the constraint for use in an equilibrium optimisation problem.
        """
        equilibrium = _get_dummy_equilibrium(equilibrium, I_not_dI)

<<<<<<< HEAD
        # Re-build control response matrix
        if not fixed_coils or (fixed_coils and self._args["a_mat"] is None):
            self._args["a_mat"] = self.control_response(equilibrium.coilset)

        self._args["b_vec"] = self.evaluate(equilibrium)

    def control_response(self, coilset):
        """
        Calculate control response of a CoilSet to the constraint.
        """
        Fa = np.zeros((coilset.n_coils, coilset.n_coils, 2))  # noqa :N803
        for i, coil1 in enumerate(coilset.coils.values()):
            for j, coil2 in enumerate(coilset.coils.values()):
                Fa[i, j, :] = coil1.control_F(coil2)
        return Fa

    def evaluate(self, equilibrium):
        """
        Calculate the value of the constraint in an Equilibrium.
        """
        Fp = np.zeros((equilibrium.coilset.n_coils, 2))  # noqa :N803
        for i, coil in enumerate(equilibrium.coilset.coils.values()):
            if coil.current != 0:
                Fp[i, :] = coil.F(equilibrium) / coil.current
            else:
                Fp[i, :] = np.zeros(2)
        return Fp


=======
>>>>>>> 68595420
class MagneticConstraint(UpdateableConstraint, OptimisationConstraint):
    """
    Abstract base class for a magnetic optimisation constraint.

    Can be used as a standalone constraint for use in an optimisation problem. In which
    case the constraint is of the form: ||(Ax - b)||² < target_value

    Can be used in a MagneticConstraintSet
    """

    def __init__(
        self,
        target_value: float = 0.0,
        weights: Union[float, np.ndarray] = 1.0,
        tolerance=1e-6,
        f_constraint=L2_norm_constraint,
        constraint_type="inequality",
    ):
        self.target_value = target_value * np.ones(len(self))
        if is_num(tolerance):
            if f_constraint == L2_norm_constraint:
                tolerance = tolerance * np.ones(1)
            else:
                tolerance = tolerance * np.ones(len(self))
        self.weights = weights
        args = {"a_mat": None, "b_vec": None, "value": 0.0, "scale": 1.0}
        super().__init__(
            f_constraint=f_constraint,
            f_constraint_args=args,
            tolerance=tolerance,
            constraint_type=constraint_type,
        )

    def prepare(self, equilibrium, I_not_dI=False, fixed_coils=False):  # noqa :N803
        """
        Prepare the constraint for use in an equilibrium optimisation problem.
        """
        if I_not_dI:
            equilibrium = _get_dummy_equilibrium(equilibrium)

        # Re-build control response matrix
        if not fixed_coils or (fixed_coils and self._args["a_mat"] is None):
            self._args["a_mat"] = self.control_response(equilibrium.coilset)

        self.update_target(equilibrium)
        self._args["b_vec"] = self.target_value - self.evaluate(equilibrium)

    def update_target(self, equilibrium):
        """
        Update the target value of the magnetic constraint.
        """
        pass

    @abstractmethod
    def plot(self, ax):
        """
        Plot the constraint onto an Axes.
        """
        pass

    def __len__(self):
        """
        The mathematical size of the constraint.

        Notes
        -----
        Length of the array if an array is specified, otherwise 1 for a float.
        """
        return len(self.x) if hasattr(self.x, "__len__") else 1


class AbsoluteMagneticConstraint(MagneticConstraint):
    """
    Abstract base class for absolute magnetic constraints, where the target
    value is prescribed in absolute terms.
    """

    def __init__(
        self,
        x,
        z,
        target_value,
        weights: Union[float, np.ndarray] = 1.0,
        tolerance=1e-6,
        f_constraint=Ax_b_constraint,
        constraint_type="equality",
    ):
        self.x = x
        self.z = z
        super().__init__(
            target_value,
            weights,
            tolerance=tolerance,
            f_constraint=f_constraint,
            constraint_type=constraint_type,
        )


class RelativeMagneticConstraint(MagneticConstraint):
    """
    Abstract base class for relative magnetic constraints, where the target
    value is prescribed with respect to a reference point.
    """

    def __init__(
        self,
        x,
        z,
        ref_x,
        ref_z,
        constraint_value: float = 0.0,
        weights: Union[float, np.ndarray] = 1.0,
        tolerance=1e-6,
        f_constraint=L2_norm_constraint,
        constraint_type="inequality",
    ):
        self.x = x
        self.z = z
        self.ref_x = ref_x
        self.ref_z = ref_z
        super().__init__(
            0.0,
            weights,
            tolerance=tolerance,
            f_constraint=f_constraint,
            constraint_type=constraint_type,
        )
        self._args["value"] = constraint_value

    @abstractmethod
    def update_target(self, equilibrium):
        """
        Update the target value of the magnetic constraint.
        """
        pass


class FieldNullConstraint(AbsoluteMagneticConstraint):
    """
    Magnetic field null constraint. In practice sets the Bx and Bz field components
    to be 0 at the specified location.
    """

    def __init__(
        self,
        x,
        z,
        weights: Union[float, np.ndarray] = 1.0,
        tolerance=1e-6,
        constraint_type="equality",
    ):
        super().__init__(
            x,
            z,
            target_value=0.0,
            weights=weights,
            tolerance=tolerance,
            constraint_type=constraint_type,
            f_constraint=L2_norm_constraint,
        )

    def control_response(self, coilset):
        """
        Calculate control response of a CoilSet to the constraint.
        """
        return np.array(
            [coilset.control_Bx(self.x, self.z), coilset.control_Bz(self.x, self.z)]
        )

    def evaluate(self, eq):
        """
        Calculate the value of the constraint in an Equilibrium.
        """
        return np.array([eq.Bx(self.x, self.z), eq.Bz(self.x, self.z)])

    def plot(self, ax):
        """
        Plot the constraint onto an Axes.
        """
        kwargs = {
            "marker": "X",
            "color": "b",
            "markersize": 10,
            "zorder": 45,
            "linestyle": "None",
        }
        ax.plot(self.x, self.z, **kwargs)

    def __len__(self):
        """
        The mathematical size of the constraint.
        """
        return 2


class PsiConstraint(AbsoluteMagneticConstraint):
    """
    Absolute psi value constraint.
    """

    def __init__(
        self, x, z, target_value, weights: Union[float, np.ndarray] = 1.0, tolerance=1e-6
    ):
        super().__init__(
            x,
            z,
            target_value,
            weights,
            tolerance,
            f_constraint=Ax_b_constraint,
            constraint_type="equality",
        )

    def control_response(self, coilset):
        """
        Calculate control response of a CoilSet to the constraint.
        """
        return np.array(coilset.control_psi(self.x, self.z))

    def evaluate(self, eq):
        """
        Calculate the value of the constraint in an Equilibrium.
        """
        return eq.psi(self.x, self.z)

    def plot(self, ax):
        """
        Plot the constraint onto an Axes.
        """
        kwargs = {"marker": "s", "markersize": 8, "color": "b", "linestyle": "None"}
        ax.plot(self.x, self.z, **kwargs)


class IsofluxConstraint(RelativeMagneticConstraint):
    """
    Isoflux constraint for a set of points relative to a reference point.
    """

    def __init__(
        self,
        x,
        z,
        ref_x,
        ref_z,
        constraint_value: float = 0.0,
        weights: Union[float, np.ndarray] = 1.0,
        tolerance: float = 1e-6,
    ):

        super().__init__(
            x,
            z,
            ref_x,
            ref_z,
            constraint_value,
            weights=weights,
            f_constraint=L2_norm_constraint,
            tolerance=tolerance,
            constraint_type="inequality",
        )

    def control_response(self, coilset):
        """
        Calculate control response of a CoilSet to the constraint.
        """
        c_ref = coilset.control_psi(self.ref_x, self.ref_z)
        return (
            np.array(coilset.control_psi(self.x, self.z))
            - np.array(c_ref)[:, np.newaxis]
        ).T

    def evaluate(self, eq):
        """
        Calculate the value of the constraint in an Equilibrium.
        """
        return eq.psi(self.x, self.z)

    def update_target(self, eq):
        """
        We need to update the target value, as it is a relative constraint.
        """
        self.target_value = float(eq.psi(self.ref_x, self.ref_z))

    def plot(self, ax):
        """
        Plot the constraint onto an Axes.
        """
        kwargs = {
            "marker": "o",
            "markeredgewidth": 3,
            "markeredgecolor": "b",
            "markersize": 10,
            "linestyle": "None",
            "markerfacecolor": "None",
            "zorder": 45,
        }
        ax.plot(self.x, self.z, **kwargs)
        kwargs["markeredgewidth"] = 5
        ax.plot(self.ref_x, self.ref_z, **kwargs)


class PsiBoundaryConstraint(AbsoluteMagneticConstraint):
    """
    Absolute psi value constraint on the plasma boundary. Gets updated when
    the plasma boundary flux value is changed.
    """

    def __init__(
        self, x, z, target_value, weights: Union[float, np.ndarray] = 1.0, tolerance=1e-6
    ):
        super().__init__(
            x,
            z,
            target_value,
            weights,
            tolerance,
            f_constraint=L2_norm_constraint,
            constraint_type="inequality",
        )

    def control_response(self, coilset):
        """
        Calculate control response of a CoilSet to the constraint.
        """
        return np.array(coilset.control_psi(self.x, self.z)).T

    def evaluate(self, eq):
        """
        Calculate the value of the constraint in an Equilibrium.
        """
        return eq.psi(self.x, self.z)

    def plot(self, ax):
        """
        Plot the constraint onto an Axes.
        """
        kwargs = {"marker": "o", "markersize": 8, "color": "b", "linestyle": "None"}
        ax.plot(self.x, self.z, **kwargs)


class MagneticConstraintSet(ABC):
    """
    A set of magnetic constraints to be applied to an equilibrium. The optimisation
    problem is of the form:

        [A][x] = [b]

    where:

        [b] = [target] - [background]

    The target vector is the vector of desired values. The background vector
    is the vector of values due to uncontrolled current terms (plasma and passive
    coils).


    Use of class:

        - Inherit from this class
        - Add a __init__(args) method
        - Populate constraints with super().__init__(List[MagneticConstraint])
    """

    __slots__ = ["constraints", "eq", "coilset", "A", "w", "target", "background"]

    def __init__(self, constraints: List[MagneticConstraint]):
        self.constraints = constraints
        self.eq = None
        self.A = None
        self.target = None
        self.background = None

    def __call__(self, equilibrium, I_not_dI=False, fixed_coils=False):  # noqa :N803
        if I_not_dI:
            equilibrium = _get_dummy_equilibrium(equilibrium)

        self.eq = equilibrium
        self.coilset = equilibrium.coilset

        # Update relative magnetic constraints without updating A matrix
        for constraint in self.constraints:
            if isinstance(constraint, RelativeMagneticConstraint):
                constraint.update_target(equilibrium)

        # Re-build control response matrix
        if not fixed_coils or (fixed_coils and self.A is None):
            self.build_control_matrix()
            self.build_target()

        self.build_background()
        self.build_weight_matrix()

    def __len__(self):
        """
        The mathematical size of the constraint set.
        """
        return sum([len(c) for c in self.constraints])

    def get_weighted_arrays(self):
        """
        Get [A] and [b] scaled by weight matrix.
        Weight matrix assumed to be diagonal.
        """
        weights = self.w
        weighted_a = weights[:, np.newaxis] * self.A
        weighted_b = weights * self.b
        return weights, weighted_a, weighted_b

    def build_weight_matrix(self):
        """
        Build the weight matrix used in optimisation.
        Assumed to be diagonal.
        """
        self.w = np.zeros(len(self))

        i = 0
        for constraint in self.constraints:
            n = len(constraint)
            self.w[i : i + n] = constraint.weights
            i += n

    def build_control_matrix(self):
        """
        Build the control response matrix used in optimisation.
        """
        self.A = np.zeros((len(self), len(self.coilset._ccoils)))

        i = 0
        for constraint in self.constraints:
            n = len(constraint)
            self.A[i : i + n, :] = constraint.control_response(self.coilset)
            i += n

    def build_target(self):
        """
        Build the target value vector.
        """
        self.target = np.zeros(len(self))

        i = 0
        for constraint in self.constraints:
            n = len(constraint)
            self.target[i : i + n] = constraint.target_value * np.ones(n)
            i += n

    def build_background(self):
        """
        Build the background value vector.
        """
        self.background = np.zeros(len(self))

        i = 0
        for constraint in self.constraints:
            n = len(constraint)
            self.background[i : i + n] = constraint.evaluate(self.eq)
            i += n

    @property
    def b(self):
        """
        The b vector of target - background values.
        """
        return self.target - self.background

    def update_psi_boundary(self, psi_bndry):
        """
        Update the target value for all PsiBoundaryConstraints.

        Parameters
        ----------
        psi_bndry: float
            The target psi boundary value [V.s/rad]
        """
        for constraint in self.constraints:
            if isinstance(constraint, PsiBoundaryConstraint):
                constraint.target_value = psi_bndry
        self.build_target()

    def plot(self, ax=None):
        """
        Plots constraints
        """
        return ConstraintPlotter(self, ax=ax)


class AutoConstraints(MagneticConstraintSet):
    """
    Utility class for crude reconstruction of magnetic constraints from a
    specified LCFS set of coordinates.

    Parameters
    ----------
    x: np.array
        The x coordinates of the LCFS
    z: np.array
        The z coordinates of the LCFS
    psi_boundary: Union[None, float]
        The psi boundary value to use as a constraint. If None, an
        isoflux constraint is used.
    n_points: int
        The number of interpolated points to use
    """

    def __init__(self, x, z, psi_boundary=None, n_points=40):
        x = np.array(x)
        z = np.array(z)
        z_max = max(z)
        z_min = min(z)
        x_z_max = x[np.argmax(z)]
        x_z_min = x[np.argmin(z)]

        # Determine if we are dealing with SN or DN
        single_null = abs_rel_difference(abs(z_min), z_max) > 0.05

        if single_null:
            # Determine if it is an upper or lower SN
            lower = abs(z_min) > z_max

            if lower:
                constraints = [FieldNullConstraint(x_z_min, z_min)]
            else:
                constraints = [FieldNullConstraint(x_z_max, z_max)]

        else:
            constraints = [
                FieldNullConstraint(x_z_min, z_min),
                FieldNullConstraint(x_z_max, z_max),
            ]

        # Interpolate some points on the LCFS
        loop = Loop(x=x, z=z)
        loop.interpolate(n_points)
        x_boundary, z_boundary = loop.x, loop.z

        # Apply an appropriate constraint on the LCFS
        if psi_boundary is None:
            arg_inner = np.argmin(x_boundary**2 + z_boundary**2)
            ref_x = x_boundary[arg_inner]
            ref_z = z_boundary[arg_inner]

            constraints.append(IsofluxConstraint(x_boundary, z_boundary, ref_x, ref_z))

        else:
            constraints.append(
                PsiBoundaryConstraint(x_boundary, z_boundary, psi_boundary)
            )
        super().__init__(constraints)<|MERGE_RESOLUTION|>--- conflicted
+++ resolved
@@ -32,13 +32,8 @@
 from bluemira.equilibria.opt_constraint_funcs import (
     Ax_b_constraint,
     L2_norm_constraint,
-<<<<<<< HEAD
     coil_force_constraints,
     field_constraints,
-=======
-    coil_field_constraints,
-    coil_force_constraints,
->>>>>>> 68595420
 )
 from bluemira.equilibria.plotting import ConstraintPlotter
 from bluemira.geometry._deprecated_loop import Loop
@@ -46,11 +41,7 @@
 from bluemira.utilities.tools import abs_rel_difference, is_num
 
 
-<<<<<<< HEAD
-def _get_dummy_equilibrium(equilibrium, I_not_dI):
-=======
 def _get_dummy_equilibrium(equilibrium):
->>>>>>> 68595420
     """
     Get a dummy equilibrium for current optimisation where the background response is
     solely due to the plasma and passive coils.
@@ -63,18 +54,10 @@
     When we do I (current vector) optimisation, the background vector only includes
     contributions from the passive coils (plasma).
     """
-<<<<<<< HEAD
-    if I_not_dI:
-        # TODO: Add passive coil contributions here
-        dummy = equilibrium.plasma_coil()
-        dummy.coilset = deepcopy(equilibrium.coilset)
-        equilibrium = dummy
-=======
     # TODO: Add passive coil contributions here
     dummy = equilibrium.plasma_coil()
     dummy.coilset = deepcopy(equilibrium.coilset)
     equilibrium = dummy
->>>>>>> 68595420
     return equilibrium
 
 
@@ -97,7 +80,6 @@
         Calculate control response of a CoilSet to the constraint.
         """
         pass
-<<<<<<< HEAD
 
     @abstractmethod
     def evaluate(self, equilibrium):
@@ -171,17 +153,39 @@
             self._args["ax_mat"] = ax_mat
             self._args["az_mat"] = az_mat
 
-=======
-
-    @abstractmethod
+        bxp_vec, bzp_vec = self.evaluate(equilibrium)
+        self._args["bxp_vec"] = bxp_vec
+        self._args["bzp_vec"] = bzp_vec
+
+    def control_response(self, coilset):
+        """
+        Calculate control response of a CoilSet to the constraint.
+        """
+        Bx = np.zeros((len(self), coilset.n_coils))
+        Bz = np.zeros((len(self), coilset.n_coils))
+        for i, (x, z) in enumerate(zip(self.x, self.z)):
+            for j, coil in enumerate(coilset.coils.values()):
+                Bx[i, j] = np.array(coil.control_Bx(x, z))
+                Bz[i, j] = np.array(coil.control_Bz(x, z))
+        return Bx, Bz
+
     def evaluate(self, equilibrium):
         """
         Calculate the value of the constraint in an Equilibrium.
         """
-        pass
-
-
-class CoilFieldConstraints(UpdateableConstraint, OptimisationConstraint):
+        Bx, Bz = np.zeros(len(self)), np.zeros(len(self))
+        Bx = equilibrium.Bx(self.x, self.z)
+        Bz = equilibrium.Bz(self.x, self.z)
+        return Bx, Bz
+
+    def __len__(self):
+        """
+        Length of field constraints.
+        """
+        return len(self.x)
+
+
+class CoilFieldConstraints(FieldConstraints):
     """
     Inequality constraints on the poloidal field inside the coils.
 
@@ -201,132 +205,6 @@
     TODO: Presently only accounts for poloidal field contributions from PF coils and
     plasma (TF from TF coils not accounted for if PF coils are inside the TF coils.)
     """
-
-    def __init__(self, coilset, B_max, tolerance=1.0e-6):
-        if is_num(B_max):
-            B_max = B_max * np.ones(coilset.n_coils)
-        if len(B_max) != coilset.n_coils:
-            raise ValueError(
-                "Maximum field vector length not equal to the number of coils."
-            )
-
-        if is_num(tolerance):
-            tolerance = tolerance * np.ones(coilset.n_coils)
-        if len(B_max) != coilset.n_coils:
-            raise ValueError("Tolerance vector length not equal to the number of coils.")
-
-        super().__init__(
-            f_constraint=coil_field_constraints,
-            f_constraint_args={
-                "ax_mat": None,
-                "az_mat": None,
-                "bxp_vec": None,
-                "bzp_vec": None,
-                "B_max": B_max,
-                "scale": 1.0,
-            },
-            tolerance=tolerance,
-        )
-
-    def prepare(self, equilibrium, I_not_dI=False, fixed_coils=False):
-        """
-        Prepare the constraint for use in an equilibrium optimisation problem.
-        """
-        if I_not_dI:
-            equilibrium = _get_dummy_equilibrium(equilibrium)
-
-        # Re-build control response matrix
-        if not fixed_coils or (fixed_coils and self._args["ax_mat"] is None):
-            ax_mat, az_mat = self.control_response(equilibrium.coilset)
-            self._args["ax_mat"] = ax_mat
-            self._args["az_mat"] = az_mat
-
->>>>>>> 68595420
-        bxp_vec, bzp_vec = self.evaluate(equilibrium)
-        self._args["bxp_vec"] = bxp_vec
-        self._args["bzp_vec"] = bzp_vec
-
-    def control_response(self, coilset):
-        """
-        Calculate control response of a CoilSet to the constraint.
-        """
-<<<<<<< HEAD
-        Bx = np.zeros((len(self), coilset.n_coils))
-        Bz = np.zeros((len(self), coilset.n_coils))
-        for i, (x, z) in enumerate(zip(self.x, self.z)):
-            for j, coil in enumerate(coilset.coils.values()):
-                Bx[i, j] = np.array(coil.control_Bx(x, z))
-                Bz[i, j] = np.array(coil.control_Bz(x, z))
-=======
-        Bx = np.zeros((coilset.n_coils, coilset.n_coils))
-        Bz = np.zeros((coilset.n_coils, coilset.n_coils))
-        for i, coil1 in enumerate(coilset.coils.values()):
-            for j, coil2 in enumerate(coilset.coils.values()):
-                Bx[i, j] = np.array(coil2.control_Bx(coil1.x - coil1.dx, coil1.z))
-                Bz[i, j] = np.array(coil2.control_Bz(coil1.x - coil1.dx, coil1.z))
->>>>>>> 68595420
-        return Bx, Bz
-
-    def evaluate(self, equilibrium):
-        """
-        Calculate the value of the constraint in an Equilibrium.
-        """
-<<<<<<< HEAD
-        Bx, Bz = np.zeros(len(self)), np.zeros(len(self))
-        Bx = equilibrium.Bx(self.x, self.z)
-        Bz = equilibrium.Bz(self.x, self.z)
-        return Bx, Bz
-
-    def __len__(self):
-        """
-        Length of field constraints.
-        """
-        return len(self.x)
-
-
-class CoilFieldConstraints(FieldConstraints):
-    """
-    Inequality constraints on the poloidal field inside the coils.
-=======
-        n_coils = equilibrium.coilset.n_coils
-        Bx, Bz = np.zeros(n_coils), np.zeros(n_coils)
-        for i, coil in enumerate(equilibrium.coilset.coils.values()):
-            Bx[i] = equilibrium.Bx(coil.x - coil.dx, coil.z)
-            Bz[i] = equilibrium.Bz(coil.x - coil.dx, coil.z)
-        return Bx, Bz
-
-
-class CoilForceConstraints(UpdateableConstraint, OptimisationConstraint):
-    """
-    Inequality constraints on the vertical forces in the PF and CS coils.
->>>>>>> 68595420
-
-    Parameters
-    ----------
-    coilset: CoilSet
-        Coilset for which to constrain the fields in the coils
-<<<<<<< HEAD
-    B_max: Union[float, np.ndarray]
-        Maximum field allowed in the coils
-=======
-    PF_Fz_max: float
-        Maximum absolute vertical force in a PF coil [MN]
-    CS_Fz_sum_max: float
-        Maximum absolute vertical force sum in the CS stack [MN]
-    CS_Fz_sep_max: float
-        Maximum separation vertical force between two CS modules [MN]
->>>>>>> 68595420
-    tolerance: Union[float, np.ndarray]
-        Tolerance with which the inequality constraints will be met
-
-    Notes
-    -----
-    TODO: Presently only handles CoilSets with Coils (SymmetricCircuits not yet
-    supported)
-    TODO: Presently only accounts for poloidal field contributions from PF coils and
-    plasma (TF from TF coils not accounted for if PF coils are inside the TF coils.)
-    """
-<<<<<<< HEAD
 
     def __init__(self, coilset, B_max, tolerance=1.0e-6):
         if is_num(B_max):
@@ -402,45 +280,12 @@
             },
             tolerance=tolerance,
         )
-=======
-
-    def __init__(
-        self, coilset, PF_Fz_max, CS_Fz_sum_max, CS_Fz_sep_max, tolerance=1.0e-6
-    ):
-
-        n_PF = coilset.n_PF
-        n_CS = coilset.n_CS
-        if n_CS == 0:
-            n_f_constraints = n_PF
-        else:
-            n_f_constraints = n_PF + n_CS
-
-        if is_num(tolerance):
-            tolerance = tolerance * np.ones(n_f_constraints)
-        elif len(tolerance) != n_f_constraints:
-            raise ValueError(f"Tolerance vector not of length {n_f_constraints}")
-
-        super().__init__(
-            f_constraint=coil_force_constraints,
-            f_constraint_args={
-                "a_mat": None,
-                "b_vec": None,
-                "scale": 1.0,
-                "PF_Fz_max": PF_Fz_max,
-                "CS_Fz_sum_max": CS_Fz_sum_max,
-                "CS_Fz_sep_max": CS_Fz_sep_max,
-                "n_PF": n_PF,
-                "n_CS": n_CS,
-            },
-            tolerance=tolerance,
-        )
 
     def prepare(self, equilibrium, I_not_dI=False, fixed_coils=False):
         """
         Prepare the constraint for use in an equilibrium optimisation problem.
         """
-        if I_not_dI:
-            equilibrium = _get_dummy_equilibrium(equilibrium)
+        equilibrium = _get_dummy_equilibrium(equilibrium, I_not_dI)
 
         # Re-build control response matrix
         if not fixed_coils or (fixed_coils and self._args["a_mat"] is None):
@@ -469,46 +314,8 @@
             else:
                 Fp[i, :] = np.zeros(2)
         return Fp
->>>>>>> 68595420
-
-    def prepare(self, equilibrium, I_not_dI=False, fixed_coils=False):
-        """
-        Prepare the constraint for use in an equilibrium optimisation problem.
-        """
-        equilibrium = _get_dummy_equilibrium(equilibrium, I_not_dI)
-
-<<<<<<< HEAD
-        # Re-build control response matrix
-        if not fixed_coils or (fixed_coils and self._args["a_mat"] is None):
-            self._args["a_mat"] = self.control_response(equilibrium.coilset)
-
-        self._args["b_vec"] = self.evaluate(equilibrium)
-
-    def control_response(self, coilset):
-        """
-        Calculate control response of a CoilSet to the constraint.
-        """
-        Fa = np.zeros((coilset.n_coils, coilset.n_coils, 2))  # noqa :N803
-        for i, coil1 in enumerate(coilset.coils.values()):
-            for j, coil2 in enumerate(coilset.coils.values()):
-                Fa[i, j, :] = coil1.control_F(coil2)
-        return Fa
-
-    def evaluate(self, equilibrium):
-        """
-        Calculate the value of the constraint in an Equilibrium.
-        """
-        Fp = np.zeros((equilibrium.coilset.n_coils, 2))  # noqa :N803
-        for i, coil in enumerate(equilibrium.coilset.coils.values()):
-            if coil.current != 0:
-                Fp[i, :] = coil.F(equilibrium) / coil.current
-            else:
-                Fp[i, :] = np.zeros(2)
-        return Fp
-
-
-=======
->>>>>>> 68595420
+
+
 class MagneticConstraint(UpdateableConstraint, OptimisationConstraint):
     """
     Abstract base class for a magnetic optimisation constraint.
