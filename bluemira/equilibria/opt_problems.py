--- conflicted
+++ resolved
@@ -45,15 +45,11 @@
 from bluemira.equilibria.coils import CoilSet
 from bluemira.equilibria.equilibrium import Breakdown, Equilibrium
 from bluemira.equilibria.error import EquilibriaError
-<<<<<<< HEAD
 from bluemira.equilibria.opt_constraints import (
     FieldConstraints,
     MagneticConstraintSet,
     UpdateableConstraint,
 )
-=======
-from bluemira.equilibria.opt_constraints import stray_field_constraints
->>>>>>> fba0de78
 from bluemira.equilibria.positioner import RegionMapper
 from bluemira.utilities.opt_problems import (
     OptimisationConstraint,
@@ -265,7 +261,6 @@
         """
         Update the magnetic optimisation constraints with the state of the Equilibrium
         """
-<<<<<<< HEAD
         if self._constraints is not None:
             for constraint in self._constraints:
                 if isinstance(constraint, UpdateableConstraint):
@@ -274,172 +269,6 @@
                     )
                 if "scale" in constraint._args:
                     constraint._args["scale"] = self.scale
-=======
-        return self.optimise()
-
-
-class UnconstrainedCurrentCOP(CoilsetOptimisationProblem):
-    """
-    Unconstrained norm-2 optimisation of coil currents
-    with Tikhonov regularisation.
-
-    Intended to replace Norm2Tikhonov as a CoilsetOP.
-
-    Parameters
-    ----------
-    coilset: CoilSet
-        Coilset to optimise.
-    eq: Equilibrium
-        Equilibrium object used to update magnetic field targets.
-    targets: MagneticConstraintSet
-        Set of magnetic field targets to use in objective function.
-    gamma: float (default = 1e-12)
-        Tikhonov regularisation parameter in units of [A⁻¹].
-    """
-
-    def __init__(
-        self,
-        coilset: CoilSet,
-        eq: Equilibrium,
-        targets: MagneticConstraintSet,
-        gamma=1e-12,
-    ):
-        # Initialise. As an unconstrained optimisation scheme is
-        # used, there is no need for NLOpt, and the objective
-        # can be specified in the optimise method directly.
-        super().__init__(coilset)
-
-        # Save additional parameters used to generate remaining
-        # objective/constraint arguments at runtime
-        self.eq = eq
-        self.targets = targets
-        self.gamma = gamma
-
-    def optimise(self):
-        """
-        Optimise the prescribed problem.
-
-        Notes
-        -----
-        The weight vector is used to scale the response matrix and
-        constraint vector. The weights are assumed to be uncorrelated, such that the
-        weight matrix W_ij used to define (for example) the least-squares objective
-        function (Ax - b)ᵀ W (Ax - b), is diagonal, such that
-        weights[i] = w[i] = sqrt(W[i,i]).
-        """
-        # Scale the control matrix and magnetic field targets vector by weights.
-        self.targets(self.eq, I_not_dI=False)
-        _, a_mat, b_vec = self.targets.get_weighted_arrays()
-
-        # Optimise currents using analytic expression for optimum.
-        current_adjustment = tikhonov(a_mat, b_vec, self.gamma)
-
-        # Update parameterisation (coilset).
-        self.coilset.adjust_currents(current_adjustment)
-        return self.coilset
-
-
-class BoundedCurrentCOP(CoilsetOptimisationProblem):
-    """
-    Coilset OptimisationProblem for coil currents subject to maximum current bounds.
-
-    Coilset currents optimised using objectives.regularised_lsq_objective as
-    objective function.
-
-    Parameters
-    ----------
-    coilset: CoilSet
-        Coilset to optimise.
-    eq: Equilibrium
-        Equilibrium object used to update magnetic field targets.
-    targets: MagneticConstraintSet
-        Set of magnetic field targets to use in objective function.
-    gamma: float (default = 1e-8)
-        Tikhonov regularisation parameter in units of [A⁻¹].
-    max_currents float or np.array(len(coilset._ccoils)) (default = None)
-        Maximum allowed current for each independent coil current in coilset [A].
-        If specified as a float, the float will set the maximum allowed current
-        for all coils.
-    optimiser: Optimiser
-        Optimiser object to use for constrained optimisation.
-    constraints: List[OptimisationConstraint] (default: None)
-        Optional list of OptimisationConstraint objects storing
-        information about constraints that must be satisfied
-        during the coilset optimisation, to be provided to the
-        optimiser.
-    """
-
-    def __init__(
-        self,
-        coilset: CoilSet,
-        eq: Equilibrium,
-        targets: MagneticConstraintSet,
-        gamma=1e-8,
-        max_currents=None,
-        optimiser: Optimiser = Optimiser(
-            algorithm_name="SLSQP",
-            opt_conditions={
-                "xtol_rel": 1e-4,
-                "xtol_abs": 1e-4,
-                "ftol_rel": 1e-4,
-                "ftol_abs": 1e-4,
-                "max_eval": 100,
-            },
-            opt_parameters={"initial_step": 0.03},
-        ),
-        opt_constraints: List[OptimisationConstraint] = None,
-    ):
-        # noqa :N803
-
-        # Set objective function for this OptimisationProblem,
-        # and initialise
-        objective = OptimisationObjective(
-            objectives.regularised_lsq_objective, {"gamma": gamma}
-        )
-        super().__init__(coilset, optimiser, objective, opt_constraints)
-
-        # Set up optimiser
-
-        bounds = self.get_current_bounds(self.coilset, max_currents, self.scale)
-        dimension = len(bounds[0])
-        self.set_up_optimiser(dimension, bounds)
-
-        # Save additional parameters used to generate remaining
-        # objective/constraint arguments at runtime
-        self.eq = eq
-        self.targets = targets
-
-    def optimise(self):
-        """
-        Optimiser handle. Used in __call__
-
-        Returns
-        -------
-        self.coilset: CoilSet
-            Optimised CoilSet object.
-        """
-        # Get initial currents.
-        initial_currents = self.coilset.get_control_currents() / self.scale
-        initial_currents = np.clip(
-            initial_currents, self.opt.lower_bounds, self.opt.upper_bounds
-        )
-
-        # Set up data needed in FoM evaluation.
-        # Scale the control matrix and constraint vector by weights.
-        self.targets(self.eq, I_not_dI=True)
-        _, a_mat, b_vec = self.targets.get_weighted_arrays()
-
-        self._objective._args["scale"] = self.scale
-        self._objective._args["a_mat"] = a_mat
-        self._objective._args["b_vec"] = b_vec
-
-        # Optimise
-        currents = self.opt.optimise(initial_currents)
-
-        coilset_state = np.concatenate((self.x0, self.z0, currents))
-        self.set_coilset_state(self.coilset, coilset_state, self.scale)
-        return self.coilset
->>>>>>> fba0de78
 
 
 class CoilsetPositionCOP(CoilsetOptimisationProblem):
@@ -836,7 +665,6 @@
         return fom
 
 
-<<<<<<< HEAD
 class UnconstrainedTikhonovCurrentGradientCOP(CoilsetOptimisationProblem):
     """
     Unbounded, unconstrained, analytically optimised current gradient vector for minimal
@@ -1038,8 +866,6 @@
         return self.coilset
 
 
-=======
->>>>>>> fba0de78
 class BreakdownZoneStrategy(abc.ABC):
     """
     Abstract base class for the definition of a breakdown zone strategy.
@@ -1171,10 +997,7 @@
     def __init__(
         self,
         coilset: CoilSet,
-<<<<<<< HEAD
         breakdown: Breakdown,
-=======
->>>>>>> fba0de78
         breakdown_strategy: BreakdownZoneStrategy,
         B_stray_max,
         B_stray_con_tol,
@@ -1183,10 +1006,7 @@
         max_currents=None,
         constraints: List[OptimisationConstraint] = None,
     ):
-<<<<<<< HEAD
         self.eq = breakdown
-=======
->>>>>>> fba0de78
         self.scale = 1e6  # current_scale
 
         objective = OptimisationObjective(
@@ -1201,7 +1021,6 @@
 
         x_zone, z_zone = breakdown_strategy.calculate_zone_points(n_B_stray_points)
 
-<<<<<<< HEAD
         stray_field_cons = FieldConstraints(
             x_zone, z_zone, B_max=B_stray_max, tolerance=B_stray_con_tol
         )
@@ -1210,25 +1029,6 @@
             constraints.append(stray_field_cons)
         else:
             constraints = [stray_field_cons]
-=======
-        cBx, cBz = self._stray_field_matrices(coilset, x_zone, z_zone)
-
-        stray_field_con = OptimisationConstraint(
-            stray_field_constraints,
-            f_constraint_args={
-                "cBx": cBx,
-                "cBz": cBz,
-                "B_max": B_stray_max,
-                "scale": self.scale,
-            },
-            tolerance=B_stray_con_tol * np.ones(n_B_stray_points),
-            constraint_type="inequality",
-        )
-        if constraints:
-            constraints.append(stray_field_con)
-        else:
-            constraints = [stray_field_con]
->>>>>>> fba0de78
 
         super().__init__(coilset, optimiser, objective, constraints)
 
@@ -1237,29 +1037,12 @@
         dimension = len(bounds[0])
         self.set_up_optimiser(dimension, bounds)
 
-<<<<<<< HEAD
     def optimise(self, x0=None, fixed_coils=True):
-=======
-    def _stray_field_matrices(self, coilset, x_zone, z_zone):
-        """
-        Set up response matrices for the stray field zone
-        """
-        cBx = np.zeros((len(x_zone), coilset.n_control))
-        cBz = np.zeros((len(x_zone), coilset.n_control))
-        for i, (xi, zi) in enumerate(zip(x_zone, z_zone)):
-            for j, coil in enumerate(coilset.coils.values()):
-                cBx[i, j] = coil.control_Bx(xi, zi)
-                cBz[i, j] = coil.control_Bz(xi, zi)
-        return cBx, cBz
-
-    def optimise(self, x0=None):
->>>>>>> fba0de78
         """
         Solve the optimisation problem.
         """
         if x0 is None:
             x0 = 1e-6 * np.ones(self.coilset.n_control)
-<<<<<<< HEAD
         else:
             x0 = np.array(x0) / self.scale
 
@@ -1273,84 +1056,4 @@
         )
         currents = self.opt.optimise(initial_currents)
         self.coilset.set_control_currents(currents * self.scale)
-        return self.coilset
-=======
-        x_star = self.opt.optimise(x0) * self.scale
-        self.coilset.set_control_currents(x_star)
-        return self.coilset
-
-
-class MinimalCurrentCOP(CoilsetOptimisationProblem):
-    def __init__(
-        self,
-        eq: Equilibrium,
-        max_currents,
-        optimiser=Optimiser(
-            "SLSQP", opt_conditions={"max_eval": 1000, "ftol_rel": 1e-6}
-        ),
-        opt_constraints: List[OptimisationConstraint] = None,
-    ):
-        objective = OptimisationObjective(
-            objectives.minimise_coil_currents, f_objective_args={}
-        )
-        super().__init__(eq.coilset, optimiser, objective, opt_constraints)
-
-        bounds = (-max_currents / self.scale, max_currents / self.scale)
-        self.set_up_optimiser(len(max_currents), bounds)
-
-    def optimise(self, x0=None):
-        if x0 is None:
-            x0 = 1e-6 * np.ones(self.coilset.n_control)
-        x_star = self.opt.optimise(x0) * self.scale
-        self.coilset.set_control_currents(x_star)
-        return self.coilset
-
-
-class NestedPositionCOP(CoilsetOptimisationProblem):
-    def __init__(
-        self,
-        sub_problems: List[CoilsetOptimisationProblem],
-        eq: Equilibrium,
-        positioner: PositionMapper,
-        optimiser=Optimiser(
-            algorithm_name="COBYLA",
-            opt_conditions={
-                "max_eval": 100,
-            },
-        ),
-        opt_constraints: List[OptimisationConstraint] = None,
-    ):
-        self.sub_problems = sub_problems
-
-        objective = OptimisationObjective(
-            self.get_max_fom, f_objective_args={"sub_problems": sub_problems}
-        )
-
-        super().__init__(eq.coilset, optimiser, objective, opt_constraints)
-        self.positioner = positioner
-        self.eq = eq
-
-    def update_positions(self, coilset, vector):
-        positions = self.positioner.to_xz(vector)
-        coilset.set_positions(positions)
-
-    @staticmethod
-    def get_max_fom(vector, grad, sub_problems):
-        """
-        Minimax
-        """
-        foms = []
-        for problem in sub_problems:
-            NestedPositionCOP.update_positions(problem.coilset, vector)
-            problem.eq.set_forcefield()
-            problem.optimise()
-            foms.append(problem.opt.optimum_value)
-
-        if grad.size > 0:
-            raise ValueError("You shouldn't use gradient-based optimisers here")
-
-        return max(foms)
-
-    def optimise(self):
-        return super().optimise()
->>>>>>> fba0de78
+        return self.coilset