# bluemira is an integrated inter-disciplinary design tool for future fusion
# reactors. It incorporates several modules, some of which rely on other
# codes, to carry out a range of typical conceptual fusion reactor design
# activities.
#
# Copyright (C) 2021 M. Coleman, J. Cook, F. Franza, I.A. Maione, S. McIntosh, J. Morris,
#                    D. Short
#
# bluemira is free software; you can redistribute it and/or
# modify it under the terms of the GNU Lesser General Public
# License as published by the Free Software Foundation; either
# version 2.1 of the License, or (at your option) any later version.
#
# bluemira is distributed in the hope that it will be useful,
# but WITHOUT ANY WARRANTY; without even the implied warranty of
# MERCHANTABILITY or FITNESS FOR A PARTICULAR PURPOSE. See the GNU
# Lesser General Public License for more details.
#
# You should have received a copy of the GNU Lesser General Public
# License along with bluemira; if not, see <https://www.gnu.org/licenses/>.

"""
OptimisationProblems for coilset design.

New optimisation schemes for the coilset can be provided by subclassing
from CoilsetOP, which is an abstract base class for OptimisationProblems
that use a coilset as their parameterisation object.

Subclasses must provide an optimise() method that returns an optimised
coilset according to a given optimisation objective function.
As the exact form of the state vector that is optimised is often
specific to each objective function, each subclass of CoilsetOP is
generally also specific to a given objective function, since
the method used to map the coilset object to the state vector
(and additional required arguments) will generally differ in each case.

"""

import abc
from typing import List, Tuple

import numpy as np

import bluemira.equilibria.opt_objectives as objectives
from bluemira.equilibria.coils import CoilSet
from bluemira.equilibria.equilibrium import Equilibrium
from bluemira.equilibria.error import EquilibriaError
<<<<<<< HEAD
from bluemira.equilibria.opt_constraints import (
    MagneticConstraintSet,
    UpdateableConstraint,
)
=======
from bluemira.equilibria.opt_constraints import stray_field_constraints
>>>>>>> 00a8016b
from bluemira.equilibria.positioner import RegionMapper
from bluemira.utilities.opt_problems import (
    OptimisationConstraint,
    OptimisationObjective,
    OptimisationProblem,
)
from bluemira.utilities.opt_tools import regularised_lsq_fom, tikhonov
from bluemira.utilities.optimiser import Optimiser
from bluemira.utilities.positioning import PositionMapper

__all__ = [
    "UnconstrainedTikhonovCurrentGradientCOP",
    "BoundedCurrentCOP",
    "CoilsetPositionCOP",
    "NestedCoilsetPositionCOP",
]


class CoilsetOptimisationProblem(OptimisationProblem):
    """
    Abstract base class for OptimisationProblems for the coilset.
    Provides helper methods and utilities for OptimisationProblems
    using a coilset as their parameterisation object.

    Subclasses should provide an optimise() method that
    returns an optimised coilset object, optimised according
    to a specific objective function for that subclass.

    Parameters
    ----------
    coilset: Coilset
        Coilset to be optimised.
    optimiser: Optimiser (default: None)
        Optimiser object to use for constrained optimisation.
        Does not need to be provided if not used by
        optimise(), such as for purely unconstrained
        optimisation.
    objective: OptimisationObjective (default: None)
        OptimisationObjective storing objective information to
        provide to the Optimiser.
    constraints: List[OptimisationConstraint] (default: None)
        Optional list of OptimisationConstraint objects storing
        information about constraints that must be satisfied
        during the coilset optimisation, to be provided to the
        Optimiser.
    """

    def __init__(
        self,
        coilset: CoilSet,
        optimiser: Optimiser = None,
        objective: OptimisationObjective = None,
        constraints: List[OptimisationConstraint] = None,
    ):
        super().__init__(coilset, optimiser, objective, constraints)
        self.scale = 1e6  # current_scale
        self.initial_state, self.substates = self.read_coilset_state(
            self.coilset, self.scale
        )
        self.x0, self.z0, self.I0 = np.array_split(self.initial_state, self.substates)

    @property
    def coilset(self):
        return self._parameterisation

    @coilset.setter
    def coilset(self, value: CoilSet):
        self._parameterisation = value

    @staticmethod
    def read_coilset_state(coilset, current_scale):
        """
        Reads the input coilset and generates the state vector as an array to represent
        it.

        Parameters
        ----------
        coilset: Coilset
            Coilset to be read into the state vector.
        current_scale: float
            Factor to scale coilset currents down by for population of coilset_state.
            Used to minimise round-off errors in optimisation.

        Returns
        -------
        coilset_state: np.array
            State vector containing substate (position and current)
            information for each coil.
        substates: int
            Number of substates (blocks) in the state vector.
        """
        substates = 3
        x, z = coilset.get_positions()
        currents = coilset.get_control_currents() / current_scale

        coilset_state = np.concatenate((x, z, currents))
        return coilset_state, substates

    @staticmethod
    def set_coilset_state(coilset, coilset_state, current_scale):
        """
        Set the optimiser coilset from a provided state vector.

        Parameters
        ----------
        coilset: Coilset
            Coilset to set from state vector.
        coilset_state: np.array
            State vector representing degrees of freedom of the coilset,
            to be used to update the coilset.
        current_scale: float
            Factor to scale state vector currents up by when setting
            coilset currents.
            Used to minimise round-off errors in optimisation.
        """
        x, z, currents = np.array_split(coilset_state, 3)

        # coilset.set_positions not currently working for
        # SymmetricCircuits, it appears...
        # positions = list(zip(x, z))
        # self.coilset.set_positions(positions)
        for i, coil in enumerate(coilset.coils.values()):
            coil.x = x[i]
            coil.z = z[i]
        coilset.set_control_currents(currents * current_scale)

    @staticmethod
    def get_state_bounds(x_bounds, z_bounds, current_bounds):
        """
        Get bounds on the state vector from provided bounds on the substates.

        Parameters
        ----------
        x_bounds: tuple
            Tuple containing lower and upper bounds on the radial coil positions.
        z_bounds: tuple
            Tuple containing lower and upper bounds on the vertical coil positions.
        current_bounds: tuple
            Tuple containing bounds on the coil currents.

        Returns
        -------
        bounds: np.array
            Array containing state vectors representing lower and upper bounds
            for coilset state degrees of freedom.
        """
        lower_bounds = np.concatenate((x_bounds[0], z_bounds[0], current_bounds[0]))
        upper_bounds = np.concatenate((x_bounds[1], z_bounds[1], current_bounds[1]))
        bounds = np.array([lower_bounds, upper_bounds])
        return bounds

    @staticmethod
    def get_current_bounds(coilset, max_currents, current_scale):
        """
        Gets the scaled current vector bounds. Must be called prior to optimise.

        Parameters
        ----------
        coilset: Coilset
            Coilset to fetch current bounds for.
        max_currents: float or np.ndarray
            Maximum magnitude of currents in each coil [A] permitted during optimisation.
            If max_current is supplied as a float, the float will be set as the
            maximum allowed current magnitude for all coils.
            If the coils have current density limits that are more restrictive than these
            coil currents, the smaller current limit of the two will be used for each
            coil.
        current_scale: float
            Factor to scale coilset currents down when returning scaled current limits.

        Returns
        -------
        current_bounds: (np.narray, np.narray)
            Tuple of arrays containing lower and upper bounds for currents
            permitted in each control coil.
        """
        n_control_currents = len(coilset.get_control_currents())
        scaled_input_current_limits = np.inf * np.ones(n_control_currents)

        if max_currents is not None:
            input_current_limits = np.asarray(max_currents)
            input_size = np.size(np.asarray(input_current_limits))
            if input_size == 1 or input_size == n_control_currents:
                scaled_input_current_limits = input_current_limits / current_scale
            else:
                raise EquilibriaError(
                    "Length of max_currents array provided to optimiser is not"
                    "equal to the number of control currents present."
                )

        # Get the current limits from coil current densities
        # TODO: Ensure consistent scaling when fetching from coilset
        coilset_current_limits = coilset.get_max_currents(0.0)
        if len(coilset_current_limits) != n_control_currents:
            raise EquilibriaError(
                "Length of array containing coilset current limits"
                "is not equal to the number of control currents in optimiser."
            )

        # Limit the control current magnitude by the smaller of the two limits
        control_current_limits = np.minimum(
            scaled_input_current_limits, coilset_current_limits
        )
        current_bounds = (-control_current_limits, control_current_limits)

        return current_bounds

    def update_magnetic_constraints(self, I_not_dI=True, fixed_coils=True):
        """
        Update the magnetic optimisation constraints with the state of the Equilibrium
        """
        if self._constraints is not None:
            for constraint in self._constraints:
                if isinstance(constraint, UpdateableConstraint):
                    constraint.prepare(
                        self.eq, I_not_dI=I_not_dI, fixed_coils=fixed_coils
                    )
                if "scale" in constraint._args:
                    constraint._args["scale"] = self.scale

    def __call__(self, eq=None, targets=None, psi_bndry=None):
        """
        Parameters
        ----------
        Dummy input parameters for consistency with deprecated interface
        in Iterators.
        """
        return self.optimise()


class BoundedCurrentCOP(CoilsetOptimisationProblem):
    """
    Coilset OptimisationProblem for coil currents subject to maximum current bounds.

    Coilset currents optimised using objectives.regularised_lsq_objective as
    objective function.

    Parameters
    ----------
    coilset: CoilSet
        Coilset to optimise.
    eq: Equilibrium
        Equilibrium object used to update magnetic field targets.
    targets: MagneticConstraintSet
        Set of magnetic field targets to use in objective function.
    gamma: float (default = 1e-8)
        Tikhonov regularisation parameter in units of [A⁻¹].
    max_currents float or np.array(len(coilset._ccoils)) (default = None)
        Maximum allowed current for each independent coil current in coilset [A].
        If specified as a float, the float will set the maximum allowed current
        for all coils.
    optimiser: Optimiser
        Optimiser object to use for constrained optimisation.
    constraints: List[OptimisationConstraint] (default: None)
        Optional list of OptimisationConstraint objects storing
        information about constraints that must be satisfied
        during the coilset optimisation, to be provided to the
        optimiser.
    """

    def __init__(
        self,
        coilset: CoilSet,
        eq: Equilibrium,
        targets: MagneticConstraintSet,
        gamma=1e-8,
        max_currents=None,
        optimiser: Optimiser = Optimiser(
            algorithm_name="SLSQP",
            opt_conditions={
                "xtol_rel": 1e-4,
                "xtol_abs": 1e-4,
                "ftol_rel": 1e-4,
                "ftol_abs": 1e-4,
                "max_eval": 100,
            },
            opt_parameters={"initial_step": 0.03},
        ),
        opt_constraints: List[OptimisationConstraint] = None,
    ):
        # noqa :N803

        # Set objective function for this OptimisationProblem,
        # and initialise
        objective = OptimisationObjective(
            objectives.regularised_lsq_objective, {"gamma": gamma}
        )
        super().__init__(coilset, optimiser, objective, opt_constraints)

        # Set up optimiser

        bounds = self.get_current_bounds(self.coilset, max_currents, self.scale)
        dimension = len(bounds[0])
        self.set_up_optimiser(dimension, bounds)

        # Save additional parameters used to generate remaining
        # objective/constraint arguments at runtime
        self.eq = eq
        self.targets = targets

    def optimise(self):
        """
        Optimiser handle. Used in __call__

        Returns
        -------
        self.coilset: CoilSet
            Optimised CoilSet object.
        """
        # Get initial currents.
        initial_currents = self.coilset.get_control_currents() / self.scale
        initial_currents = np.clip(
            initial_currents, self.opt.lower_bounds, self.opt.upper_bounds
        )

        # Set up data needed in FoM evaluation.
        # Scale the control matrix and constraint vector by weights.
        self.targets(self.eq, I_not_dI=True)
        _, a_mat, b_vec = self.targets.get_weighted_arrays()

        self._objective._args["scale"] = self.scale
        self._objective._args["a_mat"] = a_mat
        self._objective._args["b_vec"] = b_vec

        # Optimise
        currents = self.opt.optimise(initial_currents)

        coilset_state = np.concatenate((self.x0, self.z0, currents))
        self.set_coilset_state(self.coilset, coilset_state, self.scale)
        return self.coilset


class CoilsetPositionCOP(CoilsetOptimisationProblem):
    """
    Coilset OptimisationProblem for coil currents and positions
    subject to maximum current bounds and positions bounded within
    a provided region.

    Coil currents and positions are optimised simultaneously.

    Parameters
    ----------
    coilset: CoilSet
        Coilset to optimise.
    eq: Equilibrium
        Equilibrium object used to update magnetic field targets.
    targets: MagneticConstraintSet
        Set of magnetic field targets to use in objective function.
    pfregions: dict(coil_name:Loop, coil_name:Loop, ...)
        Dictionary of loops that specify convex hull regions inside which
        each PF control coil position is to be optimised.
        The loop objects must be 2d in x,z in units of [m].
    max_currents: float or np.array(len(coilset._ccoils)) (default = None)
        Maximum allowed current for each independent coil current in coilset [A].
        If specified as a float, the float will set the maximum allowed current
        for all coils.
    gamma: float (default = 1e-8)
        Tikhonov regularisation parameter in units of [A⁻¹].
    optimiser: Optimiser
        Optimiser object to use for constrained optimisation.
    constraints: List[OptimisationConstraint] (default: None)
        Optional list of OptimisationConstraint objects storing
        information about constraints that must be satisfied
        during the coilset optimisation, to be provided to the
        optimiser.

    Notes
    -----
    Setting stopval and maxeval is the most reliable way to stop optimisation
    at the desired figure of merit and number of iterations respectively.
    Some NLOpt optimisers display unexpected behaviour when setting xtol and
    ftol, and may not terminate as expected when those criteria are reached.
    """

    def __init__(
        self,
        coilset: CoilSet,
        eq: Equilibrium,
        targets: MagneticConstraintSet,
        pfregions: dict,
        max_currents=None,
        gamma=1e-8,
        optimiser=Optimiser(
            algorithm_name="SBPLX",
            opt_conditions={
                "stop_val": 1.0,
                "max_eval": 100,
            },
        ),
        opt_constraints=None,
    ):
        # noqa :N803

        # Create region map
        self.region_mapper = RegionMapper(pfregions)

        # Store inputs (optional, but useful for constraints)
        self.eq = eq
        self.targets = targets

        # Set objective function for this OptimisationProblem,
        # and initialise
        objective = OptimisationObjective(
            objectives.ad_objective,
            {"objective": self.get_state_figure_of_merit, "objective_args": {}},
        )
        super().__init__(coilset, optimiser, objective, opt_constraints)

        # Set up bounds
        bounds = self.get_mapped_state_bounds(self.region_mapper, max_currents)
        # Add bounds information to help automatic differentiation of objective
        self._objective._args["ad_args"] = {"bounds": bounds}
        self._objective._args["objective_args"] = {
            "coilset": coilset,
            "eq": eq,
            "targets": targets,
            "region_mapper": self.region_mapper,
            "current_scale": self.scale,
            "gamma": gamma,
        }

        # Set up optimiser
        dimension = len(bounds[0])
        self.set_up_optimiser(dimension, bounds)

    def get_mapped_state_bounds(self, region_mapper: RegionMapper, max_currents):
        """
        Get mapped bounds on the coilset state vector from the coil regions and
        maximum coil currents.

        Parameters
        ----------
        region_mapper: RegionMapper
            RegionMapper mapping coil positions within the allowed optimisation
            regions.
        max_currents float or np.array(len(coilset._ccoils)) (default = None)
            Maximum allowed current for each independent coil current in coilset [A].
            If specified as a float, the float will set the maximum allowed current
            for all coils.

        Returns
        -------
        bounds: np.array
            Array containing state vectors representing lower and upper bounds
            for coilset state degrees of freedom.
        """
        # Get mapped position bounds from RegionMapper
        _, lower_lmap_bounds, upper_lmap_bounds = region_mapper.get_Lmap(self.coilset)
        current_bounds = self.get_current_bounds(self.coilset, max_currents, self.scale)

        lower_bounds = np.concatenate((lower_lmap_bounds, current_bounds[0]))
        upper_bounds = np.concatenate((upper_lmap_bounds, current_bounds[1]))
        bounds = (lower_bounds, upper_bounds)
        return bounds

    def optimise(self):
        """
        Optimiser handle. Used in __call__

        Returns
        -------
        self.coilset: CoilSet
            Optimised CoilSet object.
        """
        # Get initial state and apply region mapping to coil positions.
        initial_state, _ = self.read_coilset_state(self.coilset, self.scale)
        _, _, initial_currents = np.array_split(initial_state, self.substates)
        initial_mapped_positions, _, _ = self.region_mapper.get_Lmap(self.coilset)
        initial_mapped_state = np.concatenate(
            (initial_mapped_positions, initial_currents)
        )

        # Optimise
        state = self.opt.optimise(initial_mapped_state)

        # Call objective function final time on optimised state
        # to set coilset.
        # Necessary as optimised state may not always be the final
        # one evaluated by optimiser.
        self._objective(state, np.empty(shape=(0, 0)))
        return self.coilset

    @staticmethod
    def get_state_figure_of_merit(
        vector,
        grad,
        coilset: CoilSet,
        eq: Equilibrium,
        targets: MagneticConstraintSet,
        region_mapper: RegionMapper,
        current_scale: float,
        gamma: float,
    ):
        """
        Calculates figure of merit from objective function,
        consisting of a least-squares objective with Tikhonov
        regularisation term, which updates the gradient in-place.

        Parameters
        ----------
        vector: np.array
            State vector. Numpy array formed by concatenation of coil radial
            coordinates, coil vertical coordinates, and (scaled) coil currents.
        grad: np.array
            Dummy variable for NLOpt calls. Not updated.
        coilset: CoilSet
            CoilSet to update using state vector.
        eq: Equilibrium
            Equilibrium object used to update magnetic field targets.
        targets: MagneticConstraintSet
            Set of magnetic field targets to optimise Equilibrium towards,
            using least-squares objective with Tikhonov regularisation.
        region_mapper: RegionMapper
            RegionMapper mapping coil positions within the allowed optimisation
            regions.
        current_scale: float
            Scale factor to scale currents in state vector up by to
            give currents in [A].
        gamma: float
            Tikhonov regularisation parameter in units of [A⁻¹].

        Returns
        -------
        fom: float
            Value of objective function (figure of merit).
        """
        mapped_x, mapped_z, currents = np.array_split(vector, 3)
        mapped_positions = np.concatenate((mapped_x, mapped_z))
        region_mapper.set_Lmap(mapped_positions)
        x_vals, z_vals = region_mapper.get_xz_arrays()
        coilset_state = np.concatenate((x_vals, z_vals, currents))

        CoilsetOptimisationProblem.set_coilset_state(
            coilset, coilset_state, current_scale
        )

        # Update target
        eq._remap_greens()

        # Set up data needed in FoM evaluation.
        # Scale the control matrix and constraint vector by weights.
        targets(eq, I_not_dI=True, fixed_coils=False)
        _, a_mat, b_vec = targets.get_weighted_arrays()

        # Calculate objective function
        fom, err = regularised_lsq_fom(currents * current_scale, a_mat, b_vec, gamma)
        return fom


class NestedCoilsetPositionCOP(CoilsetOptimisationProblem):
    """
    Coilset OptimisationProblem for coil currents and positions
    subject to maximum current bounds and positions bounded within
    a provided region. Performs a nested optimisation for coil
    currents within each position optimisation function call.

    Parameters
    ----------
    sub_opt: CoilsetOP
        Coilset OptimisationProblem to use for the optimisation of
        coil currents at each trial set of coil positions.
        sub_opt.coilset must exist, and will be modified
        during the optimisation.
    eq: Equilibrium
        Equilibrium object used to update magnetic field targets.
    targets: MagneticConstraintSet
        Set of magnetic field targets to use in objective function.
    pfregions: dict(coil_name:Loop, coil_name:Loop, ...)
        Dictionary of loops that specify convex hull regions inside which
        each PF control coil position is to be optimised.
        The loop objects must be 2d in x,z in units of [m].
    optimiser: Optimiser
        Optimiser object to use for constrained optimisation.
    constraints: List[OptimisationConstraint] (default: None)
        Optional list of OptimisationConstraint objects storing
        information about constraints that must be satisfied
        during the coilset optimisation, to be provided to the
        optimiser.

    Notes
    -----
    Setting stopval and maxeval is the most reliable way to stop optimisation
    at the desired figure of merit and number of iterations respectively.
    Some NLOpt optimisers display unexpected behaviour when setting xtol and
    ftol, and may not terminate as expected when those criteria are reached.
    """

    def __init__(
        self,
        sub_opt: CoilsetOptimisationProblem,
        eq: Equilibrium,
        targets: MagneticConstraintSet,
        pfregions: dict,
        optimiser=Optimiser(
            algorithm_name="SBPLX",
            opt_conditions={
                "stop_val": 1.0,
                "max_eval": 100,
            },
        ),
        opt_constraints: List[OptimisationConstraint] = None,
    ):
        # noqa :N803

        # Create region map
        self.region_mapper = RegionMapper(pfregions)

        # Store inputs (optional, but useful for constraints)
        self.eq = eq
        self.targets = targets

        # Set objective function for this OptimisationProblem,
        # and initialise
        objective = OptimisationObjective(
            objectives.ad_objective,
            {"objective": self.get_state_figure_of_merit, "objective_args": {}},
        )
        super().__init__(sub_opt.coilset, optimiser, objective, opt_constraints)

        # Set up bounds
        _, lower_bounds, upper_bounds = self.region_mapper.get_Lmap(self.coilset)
        bounds = (lower_bounds, upper_bounds)
        # Add bounds information to help automatic differentiation of objective
        self._objective._args["ad_args"] = {"bounds": bounds}
        self._objective._args["objective_args"] = {
            "coilset": self.coilset,
            "eq": eq,
            "targets": targets,
            "region_mapper": self.region_mapper,
            "current_scale": self.scale,
            "initial_currents": self.I0,
            "sub_opt": sub_opt,
        }
        # Set up optimiser
        dimension = len(bounds[0])
        self.set_up_optimiser(dimension, bounds)

    def optimise(self):
        """
        Optimiser handle. Used in __call__

        Returns
        -------
        self.coilset: CoilSet
            Optimised CoilSet object.
        """
        # Get initial currents, and trim to within current bounds.
        initial_state, substates = self.read_coilset_state(self.coilset, self.scale)
        _, _, initial_currents = np.array_split(initial_state, substates)
        intial_mapped_positions, _, _ = self.region_mapper.get_Lmap(self.coilset)

        # Optimise
        self._objective._args["objective_args"]["initial_currents"] = initial_currents
        positions = self.opt.optimise(intial_mapped_positions)

        # Call objective function final time on optimised state
        # to set coilset.
        # Necessary as optimised state may not always be the final
        # one evaluated by optimiser.
        self._objective(positions, np.empty(shape=(0, 0)))
        return self.coilset

    @staticmethod
    def get_state_figure_of_merit(
        vector,
        grad,
        coilset: CoilSet,
        eq: Equilibrium,
        targets: MagneticConstraintSet,
        region_mapper: RegionMapper,
        current_scale: float,
        initial_currents,
        sub_opt: CoilsetOptimisationProblem,
    ):
        """
        Calculates figure of merit, returned from the current
        optimiser at each trial coil position.

        Parameters
        ----------
        vector: np.array(n_C)
            State vector of the array of coil positions.
        grad: np.array
            Dummy variable for NLOpt calls. Not updated.
        coilset: CoilSet
            CoilSet to update using state vector.
        eq: Equilibrium
            Equilibrium object used to update magnetic field targets.
        targets: MagneticConstraintSet
            Set of magnetic field targets to update for use in sub_opt.
        region_mapper: RegionMapper
            RegionMapper mapping coil positions within the allowed optimisation
            regions.
        current_scale: float
            Scale factor to scale currents in state vector up by to
            give currents in [A].
        initial_currents: np.array
            Array containing initial (scaled) coil currents prior to passing
            to sub_opt
        sub_opt: CoilsetOP
            Coilset OptimisationProblem used to optimise the array of coil
            currents at each trial position.

        Returns
        -------
        fom: float
            Value of objective function (figure of merit).
        """
        region_mapper.set_Lmap(vector)
        x_vals, z_vals = region_mapper.get_xz_arrays()
        positions = np.concatenate((x_vals, z_vals))
        coilset_state = np.concatenate((positions, initial_currents))
        CoilsetOptimisationProblem.set_coilset_state(
            coilset, coilset_state, current_scale
        )

        # Update targets
        eq._remap_greens()
        targets(eq, I_not_dI=True, fixed_coils=False)

        # Calculate objective function
        sub_opt()
        fom = sub_opt.opt.optimum_value
        return fom


<<<<<<< HEAD
class UnconstrainedTikhonovCurrentGradientCOP(CoilsetOptimisationProblem):
    """
    Unbounded, unconstrained, analytically optimised current gradient vector for minimal
    error to the L2-norm of a set of magnetic constraints (used here as targets).

    This is useful for getting a preliminary Equilibrium

    Parameters
    ----------
    coilset: CoilSet
        CoilSet object to optimise with
    eq: Equilibrium
        Equilibrium object to optimise for
    targets: MagneticConstraintSet
        Set of magnetic constraints to minimise the error for
    gamma: float
        Tikhonov regularisation parameter [1/A]
    """

    def __init__(self, coilset, eq, targets, gamma):
        self.eq = eq
        self.targets = targets
        self.gamma = gamma

        super().__init__(coilset)

    def optimise(self, *args, **kwargs):
        """
        Optimise the prescribed problem.

        Notes
        -----
        The weight vector is used to scale the response matrix and
        constraint vector. The weights are assumed to be uncorrelated, such that the
        weight matrix W_ij used to define (for example) the least-squares objective
        function (Ax - b)ᵀ W (Ax - b), is diagonal, such that
        weights[i] = w[i] = sqrt(W[i,i]).
        """
        # Scale the control matrix and magnetic field targets vector by weights.
        self.targets(self.eq, I_not_dI=False)
        _, a_mat, b_vec = self.targets.get_weighted_arrays()

        # Optimise currents using analytic expression for optimum.
        current_adjustment = tikhonov(a_mat, b_vec, self.gamma)

        # Update parameterisation (coilset).
        self.coilset.adjust_currents(current_adjustment)
        return self.coilset


class TikhonovCurrentCOP(CoilsetOptimisationProblem):
    """
    Bounded, constrained, minimal error on the Tikhonov-regularised L2 norm current
    optimisation problem.
    """

    def __init__(
        self, coilset, eq, targets, gamma, optimiser, max_currents=None, constraints=None
    ):
        self.eq = eq
        self.targets = targets
        objective = OptimisationObjective(
            objectives.regularised_lsq_objective, f_objective_args={"gamma": gamma}
        )

        super().__init__(coilset, optimiser, objective, constraints=constraints)

        bounds = self.get_current_bounds(self.coilset, max_currents, self.scale)
        dimension = len(bounds[0])
        self.set_up_optimiser(dimension, bounds)

    def optimise(self, fixed_coils=True):
        """
        Solve the optimisation problem

        Parameters
        ----------
        fixed_coils: True
            Whether or not to update to coilset response matrices

        Returns
        -------
        coilset: CoilSet
            Optimised CoilSet
        """
        # Scale the control matrix and magnetic field targets vector by weights.
        self.targets(self.eq, I_not_dI=True, fixed_coils=fixed_coils)
        _, a_mat, b_vec = self.targets.get_weighted_arrays()

        self._objective._args["scale"] = self.scale
        self._objective._args["a_mat"] = a_mat
        self._objective._args["b_vec"] = b_vec

        self.update_magnetic_constraints(I_not_dI=True, fixed_coils=fixed_coils)

        initial_state, n_states = self.read_coilset_state(self.coilset, self.scale)
        _, _, initial_currents = np.array_split(initial_state, n_states)

        initial_currents = np.clip(
            initial_currents, self.opt.lower_bounds, self.opt.upper_bounds
        )
        currents = self.opt.optimise(initial_currents)
        self.coilset.set_control_currents(currents * self.scale)
        return self.coilset


class MinimalCurrentCOP(CoilsetOptimisationProblem):
    """
    Bounded, constrained, minimal current optimisation problem.

    Parameters
    ----------
    eq: Equilibrium
        Equilibrium object to optimise the currents for
    optimiser: Optimiser
        Optimiser object to use
    max_currents: np.ndarray
        Current bounds vector [A]
    constraints: Optional[List[OptimisationConstraint]]
        List of optimisation constraints to apply to the optimisation problem
    """

    def __init__(self, coilset, eq, optimiser, max_currents=None, constraints=None):
        self.eq = eq
        objective = OptimisationObjective(
            objectives.minimise_coil_currents, f_objective_args={}
        )
        super().__init__(coilset, optimiser, objective, constraints)

        bounds = self.get_current_bounds(self.coilset, max_currents, self.scale)
        dimension = len(bounds[0])
        self.set_up_optimiser(dimension, bounds)

    def optimise(self, fixed_coils=True):
        """
        Solve the optimisation problem

        Parameters
        ----------
        fixed_coils: True
            Whether or not to update to coilset response matrices

        Returns
        -------
        coilset: CoilSet
            Optimised CoilSet
        """
        self.update_magnetic_constraints(I_not_dI=True, fixed_coils=fixed_coils)

        initial_state, n_states = self.read_coilset_state(self.eq.coilset, self.scale)
        _, _, initial_currents = np.array_split(initial_state, n_states)

        initial_currents = np.clip(
            initial_currents, self.opt.lower_bounds, self.opt.upper_bounds
        )
        currents = self.opt.optimise(initial_currents)
        self.coilset.set_control_currents(currents * self.scale)
        return self.coilset
=======
class BreakdownZoneStrategy(abc.ABC):
    """
    Abstract base class for the definition of a breakdown zone strategy.

    Parameters
    ----------
    R_0: float
        Major radius of the reference plasma
    A: float
        Aspect ratio of the reference plasma
    tk_sol: float
        Thickness of the scrape-off layer
    """

    def __init__(self, R_0, A, tk_sol, **kwargs):
        self.R_0 = R_0
        self.A = A
        self.tk_sol = tk_sol

    @abc.abstractproperty
    def breakdown_point(self) -> Tuple[float]:
        """
        The location of the breakdown point.

        Returns
        -------
        x_c: float
            Radial coordinate of the breakdown point
        z_c: float
            Vertical coordinate of the breakdown point
        """
        pass

    @abc.abstractproperty
    def breakdown_radius(self) -> float:
        """
        The radius of the breakdown zone.
        """
        pass

    @abc.abstractmethod
    def calculate_zone_points(self, n_points: int) -> Tuple[np.ndarray]:
        """
        Calculate the discretised set of points representing the breakdown zone.
        """
        pass


class CircularZoneStrategy(BreakdownZoneStrategy):
    """
    Circular breakdown zone strategy.
    """

    def calculate_zone_points(self, n_points: int) -> Tuple[np.ndarray]:
        """
        Calculate the discretised set of points representing the breakdown zone.
        """
        x_c, z_c = self.breakdown_point
        r_c = self.breakdown_radius
        theta = np.linspace(0, 2 * np.pi, n_points - 1, endpoint=False)
        x = x_c + r_c * np.cos(theta)
        z = z_c + r_c * np.sin(theta)
        x = np.append(x, x_c)
        z = np.append(z, z_c)
        return x, z


class InboardBreakdownZoneStrategy(CircularZoneStrategy):
    """
    Inboard breakdown zone strategy.
    """

    @property
    def breakdown_point(self) -> Tuple[float]:
        r_c = self.breakdown_radius
        x_c = self.R_0 - self.R_0 / self.A - self.tk_sol + r_c
        z_c = 0.0
        return x_c, z_c

    @property
    def breakdown_radius(self) -> float:
        return 0.5 * self.R_0 / self.A


class OutboardBreakdownZoneStrategy(CircularZoneStrategy):
    """
    Outboard breakdown zone strategy.
    """

    @property
    def breakdown_point(self) -> Tuple[float]:
        r_c = self.breakdown_radius
        x_c = self.R_0 + self.R_0 / self.A + self.tk_sol - r_c
        z_c = 0.0
        return x_c, z_c

    @property
    def breakdown_radius(self) -> float:
        return 0.7 * self.R_0 / self.A


class InputBreakdownZoneStrategy(CircularZoneStrategy):
    """
    User input breakdown zone strategy.
    """

    def __call__(self, *args, **kwargs):
        return self

    def __init__(self, x_c, z_c, r_c):
        self.x_c = x_c
        self.z_c = z_c
        self.r_c = r_c

    @property
    def breakdown_point(self) -> Tuple[float]:
        return self.x_c, self.z_c

    @property
    def breakdown_radius(self) -> float:
        return self.r_c


class BreakdownCOP(CoilsetOptimisationProblem):
    """
    Coilset optimisation problem for the premagnetisation / breakdown phase.
    """

    def __init__(
        self,
        coilset: CoilSet,
        breakdown_strategy: BreakdownZoneStrategy,
        B_stray_max,
        B_stray_con_tol,
        n_B_stray_points,
        optimiser: Optimiser = None,
        max_currents=None,
        constraints: List[OptimisationConstraint] = None,
    ):
        self.scale = 1e6  # current_scale

        objective = OptimisationObjective(
            objectives.maximise_flux,
            f_objective_args={
                "c_psi_mat": np.array(
                    coilset.control_psi(*breakdown_strategy.breakdown_point)
                ),
                "scale": self.scale,
            },
        )

        x_zone, z_zone = breakdown_strategy.calculate_zone_points(n_B_stray_points)

        cBx, cBz = self._stray_field_matrices(coilset, x_zone, z_zone)

        stray_field_con = OptimisationConstraint(
            stray_field_constraints,
            f_constraint_args={
                "cBx": cBx,
                "cBz": cBz,
                "B_max": B_stray_max,
                "scale": self.scale,
            },
            tolerance=B_stray_con_tol * np.ones(n_B_stray_points),
            constraint_type="inequality",
        )
        if constraints:
            constraints.append(stray_field_con)
        else:
            constraints = [stray_field_con]

        super().__init__(coilset, optimiser, objective, constraints)

        # Set up optimiser
        bounds = (-max_currents / self.scale, max_currents / self.scale)
        dimension = len(bounds[0])
        self.set_up_optimiser(dimension, bounds)

    def _stray_field_matrices(self, coilset, x_zone, z_zone):
        """
        Set up response matrices for the stray field zone
        """
        cBx = np.zeros((len(x_zone), coilset.n_control))
        cBz = np.zeros((len(x_zone), coilset.n_control))
        for i, (xi, zi) in enumerate(zip(x_zone, z_zone)):
            for j, coil in enumerate(coilset.coils.values()):
                cBx[i, j] = coil.control_Bx(xi, zi)
                cBz[i, j] = coil.control_Bz(xi, zi)
        return cBx, cBz

    def optimise(self, x0=None):
        """
        Solve the optimisation problem.
        """
        if x0 is None:
            x0 = 1e-6 * np.ones(self.coilset.n_control)
        x_star = self.opt.optimise(x0) * self.scale
        self.coilset.set_control_currents(x_star)
        return self.coilset


class MinimalCurrentCOP(CoilsetOptimisationProblem):
    def __init__(
        self,
        eq: Equilibrium,
        max_currents,
        optimiser=Optimiser(
            "SLSQP", opt_conditions={"max_eval": 1000, "ftol_rel": 1e-6}
        ),
        opt_constraints: List[OptimisationConstraint] = None,
    ):
        objective = OptimisationObjective(
            objectives.minimise_coil_currents, f_objective_args={}
        )
        super().__init__(eq.coilset, optimiser, objective, opt_constraints)

        bounds = (-max_currents / self.scale, max_currents / self.scale)
        self.set_up_optimiser(len(max_currents), bounds)

    def optimise(self, x0=None):
        if x0 is None:
            x0 = 1e-6 * np.ones(self.coilset.n_control)
        x_star = self.opt.optimise(x0) * self.scale
        self.coilset.set_control_currents(x_star)
        return self.coilset


class NestedPositionCOP(CoilsetOptimisationProblem):
    def __init__(
        self,
        sub_problems: List[CoilsetOptimisationProblem],
        eq: Equilibrium,
        positioner: PositionMapper,
        optimiser=Optimiser(
            algorithm_name="COBYLA",
            opt_conditions={
                "max_eval": 100,
            },
        ),
        opt_constraints: List[OptimisationConstraint] = None,
    ):
        self.sub_problems = sub_problems

        objective = OptimisationObjective(
            self.get_max_fom, f_objective_args={"sub_problems": sub_problems}
        )

        super().__init__(eq.coilset, optimiser, objective, opt_constraints)
        self.positioner = positioner
        self.eq = eq

    def update_positions(self, coilset, vector):
        positions = self.positioner.to_xz(vector)
        coilset.set_positions(positions)

    @staticmethod
    def get_max_fom(vector, grad, sub_problems):
        """
        Minimax
        """
        foms = []
        for problem in sub_problems:
            NestedPositionCOP.update_positions(problem.coilset, vector)
            problem.eq.set_forcefield()
            problem.optimise()
            foms.append(problem.opt.optimum_value)

        if grad.size > 0:
            raise ValueError("You shouldn't use gradient-based optimisers here")

        return max(foms)

    def optimise(self):
        return super().optimise()
>>>>>>> 00a8016b
<|MERGE_RESOLUTION|>--- conflicted
+++ resolved
@@ -45,14 +45,11 @@
 from bluemira.equilibria.coils import CoilSet
 from bluemira.equilibria.equilibrium import Equilibrium
 from bluemira.equilibria.error import EquilibriaError
-<<<<<<< HEAD
 from bluemira.equilibria.opt_constraints import (
     MagneticConstraintSet,
     UpdateableConstraint,
+    stray_field_constraints,
 )
-=======
-from bluemira.equilibria.opt_constraints import stray_field_constraints
->>>>>>> 00a8016b
 from bluemira.equilibria.positioner import RegionMapper
 from bluemira.utilities.opt_problems import (
     OptimisationConstraint,
@@ -779,7 +776,6 @@
         return fom
 
 
-<<<<<<< HEAD
 class UnconstrainedTikhonovCurrentGradientCOP(CoilsetOptimisationProblem):
     """
     Unbounded, unconstrained, analytically optimised current gradient vector for minimal
@@ -938,7 +934,8 @@
         currents = self.opt.optimise(initial_currents)
         self.coilset.set_control_currents(currents * self.scale)
         return self.coilset
-=======
+
+
 class BreakdownZoneStrategy(abc.ABC):
     """
     Abstract base class for the definition of a breakdown zone strategy.
@@ -1212,5 +1209,4 @@
         return max(foms)
 
     def optimise(self):
-        return super().optimise()
->>>>>>> 00a8016b
+        return super().optimise()