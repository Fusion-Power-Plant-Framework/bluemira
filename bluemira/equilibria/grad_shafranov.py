# bluemira is an integrated inter-disciplinary design tool for future fusion
# reactors. It incorporates several modules, some of which rely on other
# codes, to carry out a range of typical conceptual fusion reactor design
# activities.
#
# Copyright (C) 2021 M. Coleman, J. Cook, F. Franza, I.A. Maione, S. McIntosh, J. Morris,
#                    D. Short
#
# bluemira is free software; you can redistribute it and/or
# modify it under the terms of the GNU Lesser General Public
# License as published by the Free Software Foundation; either
# version 2.1 of the License, or (at your option) any later version.
#
# bluemira is distributed in the hope that it will be useful,
# but WITHOUT ANY WARRANTY; without even the implied warranty of
# MERCHANTABILITY or FITNESS FOR A PARTICULAR PURPOSE. See the GNU
# Lesser General Public License for more details.
#
# You should have received a copy of the GNU Lesser General Public
# License along with bluemira; if not, see <https://www.gnu.org/licenses/>.

"""
Grad-Shafranov operator classes
"""
import numpy as np
from scipy.sparse import lil_matrix
from scipy.sparse.linalg import factorized

from bluemira.equilibria.error import EquilibriaError

__all__ = ["GSSolver"]


class GSOperator:
    """
    Calculates sparse matrix for the Grad-Shafranov operator

    Parameters
    ----------
    x_min: float
        Minimum X value on which to calculate the G-S operator
    x_max: float
        Maximum X value on which to calculate the G-S operator
    z_min: float
        Minimum Z value on which to calculate the G-S operator
    z_max: float
        Maximum Z value on which to calculate the G-S operator
    force_symmetry: bool (optional)
        If true, the G-S operator will be constructed for the
        lower half space Z<=0 with symmetry conditions imposed
        at Z=0.

    \t:math:`{\\Delta}^{*} = X^{2}{\\nabla}{\\cdot}\\dfrac{1}{X^2}{\\nabla}`

    \t:math:`\\dfrac{1}{(\\Delta Z)^2}\\psi_{i-1, j}+\\bigg(\\dfrac{1}{(\\Delta X)^2}+\\dfrac{1}{2X_j(\\Delta X)}\\bigg)\\psi_{i, j-1}`
    \t:math:`+\\Bigg[2\\Bigg(\\dfrac{1}{(\\Delta X)^2}+\\dfrac{1}{(\\Delta Z)^2}\\Bigg)\\Bigg]\\psi_{i, j}`
    \t:math:`+\\bigg(\\dfrac{1}{(\\Delta X)^2}-\\dfrac{1}{2X_j(\\Delta X)}\\bigg)\\psi_{i, j+1}`
    \t:math:`+\\dfrac{1}{(\\Delta Z)^2}\\psi_{i+1, j}=-\\mu_0 X_j J_{\\phi_{i, j}}`
    """  # noqa :W505

    def __init__(self, x_min, x_max, z_min, z_max, force_symmetry=False):
        self.x_min = x_min
        self.x_max = x_max
        self.z_min = z_min
        self.z_max = z_max
        self.force_symmetry = force_symmetry

    def __call__(self, nx, nz):
        """
        Create a sparse matrix with given resolution

        Parameters
        ----------
        nx: int
            The discretisation of the 2-D field in X
        nz: int
            The discretisation of the 2-D field in Z
        """
        d_x = (self.x_max - self.x_min) / (nx - 1)
        d_z = (self.z_max - self.z_min) / (nz - 1)
<<<<<<< HEAD
        half_xdx = 0.5 / (np.linspace(self.x_min, self.x_max, nx) * d_x)
        inv_dx_2, inv_dz_2 = 1 / d_x ** 2, 1 / d_z ** 2
=======
        x = linspace(self.x_min, self.x_max, nx)
        d_x2, d_z2 = d_x**2, d_z**2
>>>>>>> 909f0d08

        if self.force_symmetry:
            # Check if applied grid is symmetric
            if not np.isclose(self.z_min, -self.z_max):
                raise EquilibriaError(
                    "Symmetry is being forced, but underlying limits are not symmetric about z=0."
                )
            # Replace nz with number of rows in lower half space of system
            # (including midplane)
            nz = np.floor_divide(nz + 1, 2)

        A = lil_matrix((nx * nz, nx * nz))
        A.setdiag(1)

        i, j = np.meshgrid(np.arange(1, nx - 1), np.arange(1, nz - 1), indexing="ij")
        i = i.ravel()
        j = j.ravel()
        ind = i * nz + j

        A[ind, ind] = -2 * (inv_dx_2 + inv_dz_2)  # j, l
        A[ind, ind + nz] = inv_dx_2 - half_xdx[i]  # j, l-1
        A[ind, ind - nz] = inv_dx_2 + half_xdx[i]  # j, l+1
        A[ind, ind + 1] = inv_dz_2  # j-1, l
        A[ind, ind - 1] = inv_dz_2  # j+1, l

        # Apply symmetry boundary if desired
        if self.force_symmetry:
            # Apply ghost point method to apply symmetry to (d/dz^2) operator
            # contributions close to symmetry plane.
            # If symmetry boundary is centred halfway between cells,
            # d(psi)/dz = 0 across midplane,
            # else if symmetry boundary is centred on cells, d(psi)/dz
            # is equal either side of midplane but reverses sign.
            ind = i * nz + nz - 1
            ghost_factor = 1 + nz % 2

            A[ind, ind] = -2 * inv_dx_2 - ghost_factor * inv_dz_2
            A[ind, ind - 1] = ghost_factor * inv_dz_2
            A[ind, ind + nz] = inv_dx_2 - half_xdx[i]  # j, l-1
            A[ind, ind - nz] = inv_dx_2 + half_xdx[i]  # j, l+1
        return A.tocsr()  # Compressed sparse row format


class DirectSolver:
    """
    Direct solver applying lower-upper decomposition to solver
    the linear system A x = b.

    Parameters
    ----------
    A: csr_matrix
        Linear operator on LHS of equation system, in csr format.
    """

    def __init__(self, A):
        self.solve = factorized(A.tocsc())

    def __call__(self, b):
        """
        Solve the matrix problem by LU decomposition.

        Parameters
        ----------
        b: np.array
            Numpy array containing RHS of equation system.
            Converted to 1D before linear solve applied..
        """
        b1d = np.reshape(b, -1)
        x = self.solve(b1d)
        if np.any(np.isnan(x)):
            raise EquilibriaError("Matrix inversion problem in GS solver.")
        return np.reshape(x, b.shape)


class GSSolver(DirectSolver):
    """
    Solver for the Grad-Shafranov system.
    Uses lower-upper decomposition during linear solve.

    Parameters
    ----------
    grid: Grid object
        The grid upon which to solve the G-S equation.
    force_symmetry: bool (optional)
        If true, the G-S operator will be constructed for the
        lower half space Z<=0 with symmetry conditions imposed
        at Z=0.
    """

    def __init__(self, grid, force_symmetry=False):
        self.grid = grid
        self.force_symmetry = force_symmetry

        gsoperator = GSOperator(
            self.grid.x_min,
            self.grid.x_max,
            self.grid.z_min,
            self.grid.z_max,
            force_symmetry=self.force_symmetry,
        )

        super().__init__(gsoperator(self.grid.nx, self.grid.nz))

    def __call__(self, b):
        """
        Solves the linear system Ax=b using LU decomposition,
        If the G-S operator is in symmetric form, problem symmetry
        is explicitly enforced.

        Parameters
        ----------
        b: np.array(nx, nz)
            2-D X, Z map of the RHS of the G-S equation.
        """
        if self.force_symmetry:
            nz = self.grid.nz

            # Trim RHS vector to half vector containing unique values
            half_nz = np.floor_divide(nz + 1, 2)
            b_half = b[:, 0:half_nz]

            # Solve linear system
            x_half = super().__call__(b_half)

            # Create full-length vector by symmetry
            x = np.zeros(np.shape(b))
            x[:, 0:half_nz] = x_half
            x[:, half_nz:] = np.flip(x_half, axis=1)[:, nz % 2 :]

        else:
            # Solve linear system with no symmetry assumptions.
            x = super().__call__(b)

        return x<|MERGE_RESOLUTION|>--- conflicted
+++ resolved
@@ -78,13 +78,8 @@
         """
         d_x = (self.x_max - self.x_min) / (nx - 1)
         d_z = (self.z_max - self.z_min) / (nz - 1)
-<<<<<<< HEAD
         half_xdx = 0.5 / (np.linspace(self.x_min, self.x_max, nx) * d_x)
-        inv_dx_2, inv_dz_2 = 1 / d_x ** 2, 1 / d_z ** 2
-=======
-        x = linspace(self.x_min, self.x_max, nx)
-        d_x2, d_z2 = d_x**2, d_z**2
->>>>>>> 909f0d08
+        inv_dx_2, inv_dz_2 = 1 / d_x**2, 1 / d_z**2
 
         if self.force_symmetry:
             # Check if applied grid is symmetric
