# bluemira is an integrated inter-disciplinary design tool for future fusion
# reactors. It incorporates several modules, some of which rely on other
# codes, to carry out a range of typical conceptual fusion reactor design
# activities.
#
# Copyright (C) 2021 M. Coleman, J. Cook, F. Franza, I.A. Maione, S. McIntosh, J. Morris,
#                    D. Short
#
# bluemira is free software; you can redistribute it and/or
# modify it under the terms of the GNU Lesser General Public
# License as published by the Free Software Foundation; either
# version 2.1 of the License, or (at your option) any later version.
#
# bluemira is distributed in the hope that it will be useful,
# but WITHOUT ANY WARRANTY; without even the implied warranty of
# MERCHANTABILITY or FITNESS FOR A PARTICULAR PURPOSE. See the GNU
# Lesser General Public License for more details.
#
# You should have received a copy of the GNU Lesser General Public
# License along with bluemira; if not, see <https://www.gnu.org/licenses/>.

"""
A simplified 2-D solver for calculating charged particle heat loads.
"""

import numpy as np
import matplotlib.pyplot as plt
<<<<<<< HEAD
=======
from copy import deepcopy
>>>>>>> 01fa4884
from bluemira.base.parameter import ParameterFrame
from bluemira.base.look_and_feel import bluemira_warn
from bluemira.geometry._deprecated_base import Plane
from bluemira.geometry._deprecated_tools import (
    loop_plane_intersect,
)
from bluemira.geometry._deprecated_loop import Loop
from bluemira.equilibria.find import find_flux_surface_through_point
from bluemira.equilibria.flux_surfaces import OpenFluxSurface
from bluemira.radiation_transport.error import AdvectionTransportError


__all__ = ["ChargedParticleSolver"]


class ChargedParticleSolver:
    """
    A simplified charged particle transport model along open field lines.
    """

    # fmt: off
    default_params = [
        ["fw_p_sol_near", "near scrape-off layer power", 50, "MW", None, "Input"],
        ["fw_p_sol_far", "far scrape-off layer power", 50, "MW", None, "Input"],
        ["fw_lambda_q_near", "Lambda q near SOL at the outboard", 0.003, "m", None, "Input"],
        ["fw_lambda_q_far", "Lambda q far SOL at the outboard", 0.05, "m", None, "Input"],
        ["fw_lambda_q_near_ib", "Lambda q near SOL at the inboard", 0.003, "m", None, "Input"],
        ["fw_lambda_q_far_ib", "Lambda q far SOL at the inboard", 0.05, "m", None, "Input"],
        ["f_outer_target", "Fraction of SOL power deposited on the outer target(s)", 0.75, "N/A", None, "Input"],
        ["f_inner_target", "Fraction of SOL power deposited on the inner target(s)", 0.25, "N/A", None, "Input"],
        ["f_upper_target", "Fraction of SOL power deposited on the upper targets. DN only", 0.5, "N/A", None, "Input"],
        ["f_lower_target", "Fraction of SOL power deposited on the lower target, DN only", 0.5, "N/A", None, "Input"],
    ]
    # fmt: on

    def __init__(self, config, equilibrium, **kwargs):
        self.params = ParameterFrame(self.default_params)
        self.params.update_kw_parameters(config)
        self._check_params()

        # Midplane spatial resolution between flux surfaces
        self.dx_mp = kwargs.get("dx_mp", 0.001)

        self.eq = equilibrium

        # Constructors
        self.first_wall = None
        self.flux_surfaces_ob_lfs = None
        self.flux_surfaces_ob_hfs = None
        self.flux_surfaces_ib_lfs = None
        self.flux_surfaces_ib_hfs = None
        self.x_sep_omp = None
        self.x_sep_imp = None
        self.result = None

        # Pre-processing
        o_points, _ = self.eq.get_OX_points()
        self._o_point = o_points[0]
        z = self._o_point.z
        self._yz_plane = Plane([0, 0, z], [1, 0, z], [1, 1, z])

    @property
    def flux_surfaces(self):
        """
        All flux surfaces in the ChargedParticleSolver.

        Returns
        -------
        flux_surfaces: List[PartialOpenFluxSurface]
        """
        flux_surfaces = []
        for group in [
            self.flux_surfaces_ob_lfs,
            self.flux_surfaces_ob_hfs,
            self.flux_surfaces_ib_lfs,
            self.flux_surfaces_ib_hfs,
        ]:
            if group:
                flux_surfaces.extend(group)
        return flux_surfaces

    def _check_params(self):
        """
        Check input fractions for validity.
        """
        if self.params.f_outer_target + self.params.f_inner_target != 1.0:
            raise AdvectionTransportError(
                "Inner / outer fractions should sum to 1.0:\n"
                f"{self.params.f_outer_target} + {self.params.f_inner_target} != 1.0:"
            )
        if self.params.f_upper_target + self.params.f_lower_target != 1.0:
            raise AdvectionTransportError(
                "Upper / lower fractions should sum to 1.0:\n"
                f"{self.params.f_upper_target} + {self.params.f_lower_target} != 1.0:"
            )

    @staticmethod
    def _process_first_wall(first_wall):
        """
        Force working first wall geometry to be closed and counter-clockwise.
        """
        first_wall = first_wall.copy()

        if not first_wall.ccw:
            bluemira_warn(
                "First wall should be oriented counter-clockwise. Reversing it."
            )
            first_wall.reverse()

        if not first_wall.closed:
            bluemira_warn("First wall should be a closed geometry. Closing it.")
            first_wall.close()
        return first_wall

    @staticmethod
    def _get_arrays(flux_surfaces):
        """
        Get arrays of flux surface values.
        """
        x_mp = np.array([fs.x_start for fs in flux_surfaces])
        z_mp = np.array([fs.z_start for fs in flux_surfaces])
        x_fw = np.array([fs.x_end for fs in flux_surfaces])
        z_fw = np.array([fs.z_end for fs in flux_surfaces])
        alpha = np.array([fs.alpha for fs in flux_surfaces])
        return x_mp, z_mp, x_fw, z_fw, alpha

    def _get_sep_out_intersection(self, outboard=True):
        """
        Find the middle and maximum outboard mid-plane psi norm values
        """
        yz_plane = self._yz_plane
        o_point = self._o_point
        separatrix = self.eq.get_separatrix()

        if not isinstance(separatrix, Loop):
            sep1_intersections = loop_plane_intersect(separatrix[0], yz_plane)
            sep2_intersections = loop_plane_intersect(separatrix[1], yz_plane)
            sep1_arg = np.argmin(np.abs(sep1_intersections.T[0] - o_point.x))
            sep2_arg = np.argmin(np.abs(sep2_intersections.T[0] - o_point.x))
            x_sep1_mp = sep1_intersections.T[0][sep1_arg]
            x_sep2_mp = sep2_intersections.T[0][sep2_arg]
            if outboard:
                x_sep_mp = x_sep1_mp if x_sep1_mp > x_sep2_mp else x_sep2_mp
            else:
                x_sep_mp = x_sep1_mp if x_sep1_mp < x_sep2_mp else x_sep2_mp
        else:
            sep_intersections = loop_plane_intersect(separatrix, yz_plane)
            sep_arg = np.argmin(np.abs(sep_intersections.T[0] - o_point.x))
            x_sep_mp = sep_intersections.T[0][sep_arg]

        out_intersections = loop_plane_intersect(self.first_wall, yz_plane)
        if outboard:
            x_out_mp = np.max(out_intersections.T[0])
        else:
            x_out_mp = np.min(out_intersections.T[0])

        return x_sep_mp, x_out_mp

    def _make_flux_surfaces(self, x, z):
        """
        Make individual PartialOpenFluxSurfaces through a point.
        """
        loop = find_flux_surface_through_point(
            self.eq.x, self.eq.z, self.eq.psi(), x, z, self.eq.psi(x, z)
        )
        loop = Loop(loop[0], z=loop[1])
        f_s = OpenFluxSurface(loop)
        lfs, hfs = f_s.split(self._o_point, plane=self._yz_plane)
        return lfs, hfs

    def _make_flux_surfaces_ob(self):
        """
        Make the flux surfaces on the outboard.
        """
        self.x_sep_omp, x_out_omp = self._get_sep_out_intersection(outboard=True)

        self.flux_surfaces_ob_lfs = []
        self.flux_surfaces_ob_hfs = []

        x = self.x_sep_omp + self.dx_mp
        while x < x_out_omp:
            lfs, hfs = self._make_flux_surfaces(x, self._o_point.z)
            self.flux_surfaces_ob_lfs.append(lfs)
            self.flux_surfaces_ob_hfs.append(hfs)
            x += self.dx_mp

    def _make_flux_surfaces_ib(self):
        """
        Make the flux surfaces on the inboard.
        """
        self.x_sep_imp, x_out_imp = self._get_sep_out_intersection(outboard=False)

        self.flux_surfaces_ib_lfs = []
        self.flux_surfaces_ib_hfs = []
        x = self.x_sep_imp - self.dx_mp
        while x > x_out_imp:
            lfs, hfs = self._make_flux_surfaces(x, self._o_point.z)
            self.flux_surfaces_ib_lfs.append(lfs)
            self.flux_surfaces_ib_hfs.append(hfs)
            x -= self.dx_mp

    def analyse(self, first_wall):
        """
        Perform the calculation to obtain charged particle heat fluxes on the
        the specified first_wall

        Parameters
        ----------
        first_wall: Loop
            The closed first wall geometry on which to calculate the heat flux

        Returns
        -------
        x: np.array
            The x coordinates of the flux surface intersections
        z: np.array
            The z coordinates of the flux surface intersections
        heat_flux: np.array
            The perpendicular heat fluxes at the intersection points [MW/m^2]
        """
        self.first_wall = self._process_first_wall(first_wall)

        if self.eq.is_double_null:
            x, z, hf = self._analyse_DN(first_wall)
        else:
            x, z, hf = self._analyse_SN(first_wall)

        self.result = x, z, hf
        return x, z, hf

    def _analyse_SN(self, first_wall):
        """
        Calculation for the case of single nulls.
        """
        self._make_flux_surfaces_ob()

        # Find the intersections of the flux surfaces with the first wall
        for flux_surface in self.flux_surfaces:
            flux_surface.clip(first_wall)

        x_omp, z_omp, x_lfs_inter, z_lfs_inter, alpha_lfs = self._get_arrays(
            self.flux_surfaces_ob_lfs
        )
        _, _, x_hfs_inter, z_hfs_inter, alpha_hfs = self._get_arrays(
            self.flux_surfaces_ob_hfs
        )

        # Calculate values at OMP
        dx_omp = x_omp - self.x_sep_omp
        Bp_omp = self.eq.Bp(x_omp, z_omp)
        Bt_omp = self.eq.Bt(x_omp)
        B_omp = np.hypot(Bp_omp, Bt_omp)

        # Parallel heat flux at the outboard midplane
        q_par_omp = self._q_par(x_omp, dx_omp, B_omp, Bp_omp)

        # Calculate values at intersections
        Bp_lfs = self.eq.Bp(x_lfs_inter, z_lfs_inter)
        Bp_hfs = self.eq.Bp(x_hfs_inter, z_hfs_inter)

        # Calculate parallel heat fluxes at the intersections
        # Note that flux expansion terms cancelate down to this
        q_par_lfs = q_par_omp * Bp_lfs / B_omp
        q_par_hfs = q_par_omp * Bp_hfs / B_omp

        # Calculate perpendicular heat fluxes
        heat_flux_lfs = self.params.f_outer_target * q_par_lfs * np.sin(alpha_lfs)
        heat_flux_hfs = self.params.f_inner_target * q_par_hfs * np.sin(alpha_hfs)

        # Correct power (energy conservation)
        q_omp_int = 2 * np.pi * np.sum(q_par_omp / (B_omp / Bp_omp) * self.dx_mp * x_omp)
        f_correct_power = (
            self.params.fw_p_sol_near + self.params.fw_p_sol_far
        ) / q_omp_int
        return (
            np.append(x_lfs_inter, x_hfs_inter),
            np.append(z_lfs_inter, z_hfs_inter),
            f_correct_power * np.append(heat_flux_lfs, heat_flux_hfs),
        )

    def _analyse_DN(self, first_wall):
        """
        Calculation for the case of double nulls.
        """
        self._make_flux_surfaces_ob()
        self._make_flux_surfaces_ib()

        # Find the intersections of the flux surfaces with the first wall
        for flux_surface in self.flux_surfaces:
            flux_surface.clip(first_wall)

        (
            x_omp,
            z_omp,
            x_lfs_down_inter,
            z_lfs_down_inter,
            alpha_lfs_down,
        ) = self._get_arrays(self.flux_surfaces_ob_lfs)
        _, _, x_lfs_up_inter, z_lfs_up_inter, alpha_lfs_up = self._get_arrays(
            self.flux_surfaces_ob_hfs
        )
        (
            x_imp,
            z_imp,
            x_hfs_down_inter,
            z_hfs_down_inter,
            alpha_hfs_down,
        ) = self._get_arrays(self.flux_surfaces_ib_lfs)
        _, _, x_hfs_up_inter, z_hfs_up_inter, alpha_hfs_up = self._get_arrays(
            self.flux_surfaces_ib_hfs
        )

        # Calculate values at OMP
        dx_omp = x_omp - self.x_sep_omp
        Bp_omp = self.eq.Bp(x_omp, z_omp)
        Bt_omp = self.eq.Bt(x_omp)
        B_omp = np.hypot(Bp_omp, Bt_omp)

        # Calculate values at IMP
        dx_imp = abs(x_imp - self.x_sep_imp)
        Bp_imp = self.eq.Bp(x_imp, z_imp)
        Bt_imp = self.eq.Bt(x_imp)
        B_imp = np.hypot(Bp_imp, Bt_imp)

        # Parallel heat flux at the outboard and inboard midplane
        q_par_omp = self.params.f_outer_target * self._q_par(
            x_omp, dx_omp, B_omp, Bp_omp
        )
        q_par_imp = self.params.f_inner_target * self._q_par(
            x_imp, dx_imp, B_imp, Bp_imp, outboard=False
        )

        # Calculate poloidal field at intersections
        Bp_lfs_down = self.eq.Bp(x_lfs_down_inter, z_lfs_down_inter)
        Bp_lfs_up = self.eq.Bp(x_lfs_up_inter, z_lfs_up_inter)
        Bp_hfs_down = self.eq.Bp(x_hfs_down_inter, z_hfs_down_inter)
        Bp_hfs_up = self.eq.Bp(x_hfs_up_inter, z_hfs_up_inter)

        # Calculate parallel heat fluxes at the intersections
        # Note that flux expansion terms cancelate down to this
        q_par_lfs_down = q_par_omp * Bp_lfs_down / B_omp
        q_par_lfs_up = q_par_omp * Bp_lfs_up / B_omp
        q_par_hfs_down = q_par_imp * Bp_hfs_down / B_imp
        q_par_hfs_up = q_par_imp * Bp_hfs_up / B_imp

        # Calculate perpendicular heat fluxes
        heat_flux_lfs_down = (
            self.params.f_lower_target * q_par_lfs_down * np.sin(alpha_lfs_down)
        )
        heat_flux_lfs_up = (
            self.params.f_upper_target * q_par_lfs_up * np.sin(alpha_lfs_up)
        )
        heat_flux_hfs_down = (
            self.params.f_lower_target * q_par_hfs_down * np.sin(alpha_hfs_down)
        )
        heat_flux_hfs_up = (
            self.params.f_upper_target * q_par_hfs_up * np.sin(alpha_hfs_up)
        )

        # Correct power (energy conservation)
        q_omp_int = 2 * np.pi * np.sum(q_par_omp / (B_omp / Bp_omp) * self.dx_mp * x_omp)
        q_imp_int = 2 * np.pi * np.sum(q_par_imp / (B_imp / Bp_imp) * self.dx_mp * x_imp)

        total_power = self.params.fw_p_sol_near + self.params.fw_p_sol_far
        f_correct_power_ob = (self.params.f_outer_target * total_power) / q_omp_int
        f_correct_power_ib = (self.params.f_inner_target * total_power) / q_imp_int

        return (
            np.concatenate(
                [x_lfs_down_inter, x_lfs_up_inter, x_hfs_down_inter, x_hfs_up_inter]
            ),
            np.concatenate(
                [z_lfs_down_inter, z_lfs_up_inter, z_hfs_down_inter, z_hfs_up_inter]
            ),
            np.concatenate(
                [
                    f_correct_power_ob * self.params.f_lower_target * heat_flux_lfs_down,
                    f_correct_power_ob * self.params.f_upper_target * heat_flux_lfs_up,
                    f_correct_power_ib * self.params.f_lower_target * heat_flux_hfs_down,
                    f_correct_power_ib * self.params.f_upper_target * heat_flux_hfs_up,
                ]
            ),
        )

    def _q_par(self, x, dx, B, Bp, outboard=True):
        """
        Calculate the parallel heat flux at the midplane.
        """
        p_sol_near = self.params.fw_p_sol_near
        p_sol_far = self.params.fw_p_sol_far
        if outboard:
            lq_near = self.params.fw_lambda_q_near
            lq_far = self.params.fw_lambda_q_far
        else:
            lq_near = self.params.fw_lambda_q_near_ib
            lq_far = self.params.fw_lambda_q_far_ib
        return (
            (
                p_sol_near * np.exp(-dx / lq_near) / lq_near
                + p_sol_far * np.exp(-dx / lq_far) / lq_far
            )
            * B
            / (Bp * 2 * np.pi * x)
        )

    def plot(self, ax=None):
        """
        Plot the ChargedParticleSolver results.
        """
        if ax is None:
            ax = plt.gca()

        self.first_wall.plot(ax, linewidth=0.1, fill=False)
        separatrix = self.eq.get_separatrix()

        if isinstance(separatrix, Loop):
            separatrix = [separatrix]

        for sep in separatrix:
            sep.plot(ax, linewidth=0.12)

        for f_s in self.flux_surfaces:
            f_s.plot(ax, linewidth=0.01)

        cm = ax.scatter(
            self.result[0],
            self.result[1],
            c=self.result[2],
            s=2,
            zorder=40,
            cmap="plasma",
        )
        f = plt.gcf()
        f.colorbar(cm, label="MW/m^2")<|MERGE_RESOLUTION|>--- conflicted
+++ resolved
@@ -25,10 +25,7 @@
 
 import numpy as np
 import matplotlib.pyplot as plt
-<<<<<<< HEAD
-=======
-from copy import deepcopy
->>>>>>> 01fa4884
+
 from bluemira.base.parameter import ParameterFrame
 from bluemira.base.look_and_feel import bluemira_warn
 from bluemira.geometry._deprecated_base import Plane
