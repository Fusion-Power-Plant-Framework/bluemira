--- conflicted
+++ resolved
@@ -25,13 +25,9 @@
 from __future__ import annotations
 
 import copy
-<<<<<<< HEAD
-from typing import Iterable, List, Optional, Tuple, Union
-=======
 from abc import ABC, abstractmethod
 from typing import TYPE_CHECKING, Iterable, List, Optional, Tuple, Union
 
->>>>>>> a31965c9
 import matplotlib.colors as colors
 
 from bluemira.codes import _freecadapi as cadapi
