# SPDX-FileCopyrightText: 2021-present M. Coleman, J. Cook, F. Franza
# SPDX-FileCopyrightText: 2021-present I.A. Maione, S. McIntosh
# SPDX-FileCopyrightText: 2021-present J. Morris, D. Short
#
# SPDX-License-Identifier: LGPL-2.1-or-later

"""
Fuel cycle utility objects, including sink algorithms
"""

from typing import Optional, Tuple

import matplotlib.pyplot as plt
import numba as nb
import numpy as np
from scipy.interpolate import griddata
from scipy.optimize import curve_fit

from bluemira.base.constants import S_TO_YR, T_LAMBDA, T_MOLAR_MASS, YR_TO_S, raw_uc
from bluemira.base.look_and_feel import bluemira_warn
from bluemira.fuel_cycle.error import FuelCycleError
from bluemira.plasma_physics.reactions import r_T_burn

# =============================================================================
# Miscellaneous utility functions.
# =============================================================================


def find_noisy_locals(
    x: np.ndarray, x_bins: int = 50, mode: str = "min"
) -> Tuple[np.ndarray, np.ndarray]:
    """
    Find local minima or maxima in a noisy signal.

    Parameters
    ----------
    x:
        The noise data to search
    x_bins:
        The number of bins to search with
    mode:
        The search mode ['min', 'max']

    Returns
    -------
    local_mid_x:
        The arguments of the local minima or maxima
    local_m:
        The local minima or maxima
    """
    if mode == "max":
        peak = np.max
        arg_peak = np.argmax
    elif mode == "min":
        peak = np.min
        arg_peak = np.argmin
    else:
        raise FuelCycleError(f"Unrecognised mode: {mode}.")

    n = len(x)
    bin_size = round(n / x_bins)
    y_bins = [x[i : i + bin_size] for i in range(0, n, bin_size)]

    local_m = np.zeros(len(y_bins))
    local_mid_x = np.zeros(len(y_bins), dtype=int)
    for i, y_bin in enumerate(y_bins):
        local_m[i] = peak(y_bin)
        local_mid_x[i] = arg_peak(y_bin) + i * bin_size
    return local_mid_x, local_m


def discretise_1d(
    x: np.ndarray, y: np.ndarray, n: int, method: str = "linear"
) -> Tuple[np.ndarray, np.ndarray]:
    """
    Discretise x and y for a given number of points.

    Parameters
    ----------
    x:
        The x data
    y:
        The y data
    n:
        The number of discretisation points
    method:
        The interpolation method

    Returns
    -------
    x_1d:
        The discretised x data
    y_1d:
        The discretised y data
    """
    x = np.array(x)
    y = np.array(y)
    x_1d = np.linspace(x[0], x[-1], n)
    y_1d = griddata(x, y, xi=x_1d, method=method)
    return [x_1d, y_1d]


def convert_flux_to_flow(flux: float, area: float) -> float:
    """
    Convert an atomic flux to a flow-rate.

    Parameters
    ----------
    flux:
        The atomic flux [T/m^2/s]
    area:
        The surface area of the flux [m^2]

    Returns
    -------
    The flow-rate [kg/s]
    """
    return flux * area * raw_uc(T_MOLAR_MASS, "amu", "kg")


# =============================================================================
# Fitting functions for estimating sink parameters from T retention models.
# =============================================================================


def piecewise_linear_threshold(
    x: np.ndarray, x0: float, y0: float, m1: float, m2: float
) -> np.ndarray:
    """
    Piecewise linear model with initial linear slope, followed by threshold.

    Parameters
    ----------
    x:
        The vector of x values to calculate the function for
    x0:
        The x coordinate of the kink point
    y0:
        The y coordinate of the kink point
    m1:
        The slope of the first curve
    m2:
        The threshold value of the function

    Returns
    -------
    The vector of fitted values
    """
    return np.piecewise(
        x,
        [x < x0],
        [lambda fx: m1 * fx + y0 - m1 * x0, lambda fx: m2],  # noqa: ARG005
    )


def piecewise_sqrt_threshold(
    x: np.ndarray, factor: float, kink: float, threshold: float
) -> np.ndarray:
    """
    Piecewise square-root model, followed by threshold.

    Parameters
    ----------
    x:
        The vector of x values to calculate the function for
    factor:
        The multiplication factor for the sqrt function
    kink:
        The x value where the behaviour changes from sqrt to constant
    threshold:
        The threshold value of the model

    Returns
    -------
    The vector of fitted values
    """
    return np.piecewise(
        x,
        [x < kink],
        [lambda fx: factor * np.sqrt(fx), lambda fx: threshold],  # noqa: ARG005
    )


def fit_sink_data(
    x: np.ndarray, y: np.ndarray, method: str = "sqrt", plot: bool = True
) -> Tuple[float, float]:
    """
    Function used to determine simplified tritium sink model parameters, from
    data values.

    Parameters
    ----------
    x:
        The vector of x values
    y:
        The vector of y values
    method:
        The type of fit to use ['linear', 'sqrt']
    plot:
        Whether or not to plot the fitting result

    Returns
    -------
    slope:
        The slope of the fitted piecewise linear threshold function
    threshold:
        The threshold of the fitted piecewise linear threshold function
    """
    x, y = np.array(x), np.array(y)
    arg = np.nonzero(y > 0.98 * max(y))[0][0]
    kink_point = x[arg]

    if method == "linear":
        fit_func = piecewise_linear_threshold
        bounds = []

    elif method == "sqrt":
        fit_func = piecewise_sqrt_threshold

        bounds = [[-np.inf, kink_point - 1, -np.inf], [np.inf, kink_point + 1, np.inf]]

    else:
        raise FuelCycleError(f"Fitting method '{method}' not recgonised.")

    p_opt = curve_fit(fit_func, x, y, bounds=bounds)

    slope = p_opt[0][0]
    threshold = p_opt[0][-1]

    if plot:
        y_fit = fit_func(x, *p_opt[0])

        true_integral = np.trapz(y)
        fit_integral = np.trapz(y_fit)

        _f, ax = plt.subplots()
        ax.set_xlabel("Time [years]")
        ax.set_ylabel("Sequestered tritium [kg]")
        ax.set_title(f"Slope: {slope:.2f}, threshold: {threshold:.2f}")

        ax.plot(x, y, lw=3, color="k", label="Data: $\\int$" + f"{true_integral:.2f}")
        ax.plot(x, y_fit, lw=3, color="r", label="Fit: $\\int$" + f"{fit_integral:.2f}")
        ax.legend()

    return p_opt[0]


# Building Blocks
# =============================================================================
# Elementary flow processing functions ported to numba highly successful in
# reducing runtimes by a factor of ~40
# =============================================================================


@nb.jit(nopython=True, cache=True)
def delay_decay(t: np.ndarray, m_t_flow: np.ndarray, tt_delay: float) -> np.ndarray:
    """
    Time-shift a tritium flow with a delay and account for radioactive decay.

    Parameters
    ----------
    t:
        The time vector [s]
    m_t_flow:
        The mass flow vector [kg/s] [or any other unit same as return value]
    tt_delay:
        The delay duration (scalar) [yr]

    Returns
    -------
    The delayed flow vector [kg/s] [or any other unit same as m_t_flow]
    """
    t_delay = tt_delay * S_TO_YR
    shift = np.argmin(np.abs(t - t_delay))
    flow = np.zeros(shift)
    deldec = np.exp(-T_LAMBDA * t_delay)
    flow = np.append(flow, deldec * m_t_flow)
    # TODO: Slight "loss" of tritium because of this?
    return flow[: len(t)]  # TODO: figure why you had to do this


@nb.jit(nopython=True, cache=True)
def fountain(flow: np.ndarray, t: np.ndarray, min_inventory: float) -> np.ndarray:
    """
    Fountain tritium block. Needs a minimum T inventory to operate.
    This is a binary description. In reality, the TFV systems modelled here
    (such as the cryogenic distillation column) can and do operate below I_min.

    **Inputs:** \\n
      :math:`m_{T_{flow}}` [kg/s]: tritium flow through system [vector] \\n
      :math:`t` [years]: time [vector] \\n
      :math:`I_{min}` [kg]: minimum T inventory for system to operate \\n
    **Outputs:** \\n
      :math:`I` [kg]: built-up T inventory in system [vector]\\n
      :math:`m_{T_{flowout}}` [kg/s]: mass flow out [vector] \\n
    **Calculations** \\n
      :math:`dt = t[i]-t[i-1]` \\n
      :math:`I[i] = I[i-1]e^{-ln(2)dt/t_{1/2}}+m_{T_{flow}}dt` \\n

      if :math:`I > I_{min}`:
        :math:`I[i] = I_{min}` [kg]\\n
        :math:`m_{T_{flowout}} = \\frac{I_{min}-I[i]}{dt}` [kg/s] \\n

      if :math:`I < I_{min}`:
        :math:`I[i] = I[i-1]+m_{T_{flow}}dt` [kg] \\n
        :math:`m_{T_{flowout}} = 0` [kg/s]
    """
    m_out, inventory = np.zeros(len(flow)), np.zeros(len(flow))
    inventory[0] = min_inventory

    for i, _ti in zip(range(1, len(flow)), flow[1:]):
        dt = t[i] - t[i - 1]
        dts = dt * YR_TO_S
        m_in = flow[i] * dts
        inventory[i] = inventory[i - 1] * np.exp(-T_LAMBDA * dt)
        overflow = inventory[i] + m_in

        if overflow > min_inventory:
            m_out[i] = (overflow - min_inventory) / dts
            inventory[i] = min_inventory

        else:
            m_out[i] = 0
            inventory[i] += m_in
    return m_out, inventory


@nb.jit(nopython=True, cache=True)  # Factor ~190 reduction in runtime
def _speed_recycle(
    m_start_up: float, t: np.ndarray, m_in: np.ndarray, m_fuel_injector: np.ndarray
) -> np.ndarray:
    """
    The main recycling loop, JIT compiled.

    Parameters
    ----------
    m_start_up:
        An initial guess for the start-up inventory [kg]
    t:
        The time vector [years]
    m_in:
        The array of tritium flow-rates required for fusion [kg/s]
    m_fuel_injector:
        The array of tritium flow-rates fuelling the plasma [kg/s]

    Returns
    -------
    The tritium in the stores
    """
    m_tritium = np.zeros(len(t))
    m_tritium[0] = m_start_up
    ts = t * YR_TO_S
    for i in range(1, len(t)):
        dt = t[i] - t[i - 1]
        dts = ts[i] - ts[i - 1]
        m_tritium[i] = (
            m_tritium[i - 1] * np.exp(-T_LAMBDA * dt)
            - (m_in[i] - m_fuel_injector[i]) * dts
        )
    return m_tritium


def find_max_load_factor(time_years: np.ndarray, time_fpy: np.ndarray) -> float:
    """
    Finds peak slope in fpy as a function of calendar years
    Divides implicitly by slightly less than a year

    Parameters
    ----------
    time_years:
        The time signal [calendar years]
    time_fpy:
        The time signal [fpy]

    Returns
    -------
    The maximum load factor in the time signal (over a one year period)
    """
    _t, rt = discretise_1d(time_years, time_fpy, int(np.ceil(time_years[-1])))
    try:
        a = max([x - x1 for x1, x in zip(rt[:-1], rt[1:])])
    except ValueError:
        # Shortened time overflow error (only happens when debugging)
        a = 1
    if a > 1 or a < 0:
        bluemira_warn(f"Maximum load factor result is non-sensical: {a}.")
        return None
    return a


def legal_limit(
    max_load_factor: float,
    fb: float,
    m_gas: float,
    eta_f: float,
    eta_fuel_pump: float,
    f_dir: float,
    f_exh_split: float,
    f_detrit_split: float,
    f_terscwps: float,
    TBR: float,
    mb: Optional[float] = None,
    p_fus: Optional[float] = None,
):
<<<<<<< HEAD
    r"""
    Calculates the release rate of T from the model TFV cycle in g/yr.

    .. math::

        A_{max}\Bigg[&\Big[\dot{m_{b}}\Big((\frac{1}{f_{b}}-1)+
        (1-{\eta}_{f_{pump}})(1-{\eta}_{f})\frac{1}{f_{b}{\eta}_{f}}\Big)+
        \dot{m_{gas}}\Big]

        &\times\Big[(1-f_{DIR})(1-f_{tfv})(1-f_{detrit})\Big]
        +\dot{m_{b}} \Lambda f_{TERSCWPS}\Bigg]

        &\times365\times24\times3600

    Where:

    :math:`\dot{m_{b}} = \frac{P_{fus}}{E_{DT}}`
=======
    """
    Calculates the release rate of T from the model TFV cycle in kg/yr.

    :math:`A_{max}\\Bigg[\\Big[\\dot{m_{b}}\\Big((\\frac{1}{f_{b}}-1)+\
    (1-{\\eta}_{f_{pump}})(1-{\\eta}_{f})\\frac{1}{f_{b}{\\eta}_{f}}\\Big)+\
        \\dot{m_{gas}}\\Big](1-f_{DIR})(1-f_{tfv})(1-f_{detrit})+\\dot{m_{b}}\
        \\Lambda f_{TERSCWPS}\\Bigg]\\times365\\times24\\times3600`\n \n
    Where:\n
    :math:`\\dot{m_{b}} = \\frac{P_{fus}[MW]M_{T}[g/mol]}
    {17.58 [MeV]eV[J]N_{A}[1/mol]} [g/s]`

    Parameters
    ----------
    m_gas:
        mass of gas flow [kg/s]
    mb:
        tritium inventory gross burn rate [kg/s]
    p_fus:
        fusion power [W]

    All other parameters are dimensionless

    Returns
    -------
    legal_limit:
        release rate of T [kg/yr]
>>>>>>> 1be91dc4
    """
    if p_fus is None and mb is None:
        raise FuelCycleError("You must specify either fusion power or burn rate.")

    if p_fus is not None and mb is not None:
        bluemira_warn(
            "Fusion power and burn rate specified... sticking with fusion power."
        )
        mb = None

    if mb is None:
        mb = r_T_burn(p_fus)  # [kg/s]

    m_plasma = (
        (mb * ((1 / fb - 1) + (1 - eta_fuel_pump) * (1 - eta_f) / (eta_f * fb)) + m_gas)
        * (1 - f_dir)
        * (1 - f_exh_split)
        * (1 - f_detrit_split)
    )
    m_bb = mb * TBR * (1 - f_terscwps)
    ll = max_load_factor * (m_plasma + m_bb)
    return raw_uc(ll, "kg/s", "kg/yr")


@nb.jit(nopython=True, cache=True)
def _dec_I_mdot(  # noqa: N802
    inventory: float, eta: float, m_dot: float, t_in: float, t_out: float
) -> float:
    """
    Analytical value of series expansion for an inventory I with a incoming
    flux of tritium (kg/yr).

    \t:math:`I_{end} = Ie^{-{\\lambda}{\\Delta}t}+{\\eta}\\dot{m}\\sum_{t=0}^{{\\Delta}t}e^{-\\lambda(T-t)}`

    \t:math:`I_{end} = Ie^{-{\\lambda}{\\Delta}t}+{\\eta}\\dot{m}\\dfrac{e^{-{\\lambda}T}\\big(e^{{\\lambda}({\\Delta}t+1/2)}-1\\big)}{e^{\\lambda}-1}`
    """  # noqa: W505, E501
    # intuitive hack for 1/2... maths says it should be 1
    dt = t_out - t_in

    out_inventory = inventory * np.exp(-T_LAMBDA * dt) + eta * m_dot * (
        np.exp(-T_LAMBDA * dt) * (np.exp(T_LAMBDA * (dt + 0)) - 1)
    ) / (np.exp(T_LAMBDA) - 1)
    if out_inventory < 0:
        raise ValueError("The out inventory should not be below 0...")
    return out_inventory


@nb.jit(nopython=True, cache=True)
def _timestep_decay(flux: float, dt: float) -> float:
    """
    Analytical value of series expansion for an in-flux of tritium over a time-
    step. Accounts for decay during the timestep only.

    \t:math:`I_{end} = I\\dfrac{e^{-{\\lambda}T}\\big(e^{{\\lambda}({\\Delta}t+1)}-1\\big)}{e^{\\lambda}-1}`

    Parameters
    ----------
    flux:
        The total inventory flowing through on a given time-step [kg]
    dt:
        The time-step [years]

    Returns
    -------
    The value of the total inventory which decayed over the time-step.
    """  # noqa: W505, E501
    return flux * (
        1
        - (np.exp(-T_LAMBDA * dt) * (np.exp(T_LAMBDA * (dt + 0)) - 1))
        / (np.exp(T_LAMBDA) - 1)
    )


@nb.jit(nopython=True, cache=True)
def _find_t15(
    inventory: float,
    eta: float,
    m_flow: float,
    t_in: float,
    t_out: float,
    inventory_limit: float,
) -> float:
    """
    Inter-timestep method solving for dt in the below equality:

    :math:`Ie^{\\lambda{\\Delta}t}+{\\eta}\\dot{m}\\dfrac{e^{-{\\lambda}{\\Delta}t}
    \\big(e^{{\\lambda}({\\Delta}t+1/2)}-1\\big)}{e^{\\lambda}-1}=I_{lim}`\n
    :math:`{\\Delta}t=\\dfrac{ln\\bigg(\\dfrac{Ie^{\\lambda}-I-{\\eta}\\dot{m}}
    {I_{lim}e^{{\\lambda}}-I_{lim}-{\\eta}\\dot{m}e^{\\lambda/2}}\\bigg)}{\\lambda}`
    \n
    returns dt relative to t_in of crossing point
    """
    t = (
        np.log(
            (inventory * np.exp(T_LAMBDA) - inventory - eta * m_flow)
            / (
                inventory_limit * np.exp(T_LAMBDA)
                - inventory_limit
                - eta * m_flow * np.exp(T_LAMBDA / 2)
            )
        )
        / T_LAMBDA
    )
    if t > 0.0:  # don't use max for numbagoodness  # noqa: PLR2004
        dt = t_out - t_in
        if t < dt:
            return t
        return dt
    return 0.0  # Approximate answer sometimes negative... :'(


@nb.jit(nopython=True, cache=True)
def _fountain_linear_sink(
    m_flow: float,
    t_in: float,
    t_out: float,
    inventory: float,
    fs: float,
    max_inventory: float,
    min_inventory: float,
    sum_in: float,
    decayed: float,
) -> Tuple[float, float, float, float]:
    """
    A simple linear fountain tritium retention sink model between a minimum
    and a maximum. Used over a time-step.

    Parameters
    ----------
    m_flow:
        The in-flow of tritium [kg/s]
    t_in:
        The first point in the time-step [years]
    t_out:
        The second point in the time-step [years]
    inventory:
        The inventory of tritium already in the sink [kg]
    fs:
        The tritium release rate of the sink (1-absorbtion rate)
    max_inventory:
        The threshold inventory of the sink at which point it saturates
    min_inventory:
        The minimum inventory required for the system to release tritium
    sum_in:
        Accountancy parameter to calculate the total value lost to a sink
    decayed:
        Accountancy parameter to calculate the total value of decayed T in a sink

    Returns
    -------
    m_out:
        The out-flow of tritium [kg/s]
    inventory:
        The amount of tritium in the sink [kg]
    sum_in:
        Accountancy parameter to calculate the total value lost to a sink
    decayed:
        Accountancy parameter to calculate the total value of decayed T in a sink
    """
    dt = t_out - t_in
    if dt == 0:
        return m_flow, inventory, sum_in, decayed

    m_in = m_flow * YR_TO_S  # converts kg/s to kg/yr
    dts = dt * YR_TO_S
    mass_in = m_flow * dts
    sum_in += mass_in

    j_inv0 = inventory

    if inventory <= min_inventory:
        # Case where fountain is not full
        i_mdot = _dec_I_mdot(inventory, 1, m_in, t_in, t_out)
        if i_mdot < min_inventory:
            # Case where M_in still doesn't fill up
            m_out = 0.0
            inventory = i_mdot

        elif i_mdot >= min_inventory:
            # Case where M_in crosses up into to uncanny valley
            # (below which eta=1)

            t15 = _find_t15(inventory, 1, m_in, t_in, t_out, min_inventory)
            i_mdot2 = _dec_I_mdot(min_inventory, 1 - fs, m_in, t_in + t15, t_out)
            if i_mdot2 <= min_inventory:
                # Case where infinite unstable oscillations occur in model
                # Treat reasonably here (you got unlucky) ==> stall

                inventory = min_inventory
                topup = min_inventory * (1 - np.exp(-T_LAMBDA * (t_out - t_in - t15)))
                m_out_temp = mass_in - m_in * t15 - topup
                m_out_temp = max(m_out_temp, 0)
                m_out = m_out_temp / dts  # spread evenly over timestep
            elif i_mdot2 >= max_inventory:
                # Case (unlikely) where massive overshoot occurs
                # TODO: Handle properly
                inventory = max_inventory
                t175 = _find_t15(
                    min_inventory, 1 - fs, m_in, t_in + t15, t_out, max_inventory
                )
                topup = max_inventory * (
                    1 - np.exp(-T_LAMBDA * (t_out - t_in - t175 - t15))
                )
                m_out_temp = mass_in - topup - m_in * t15 - (1 - fs) * m_in * t175
                m_out_temp = max(m_out_temp, 0)
                m_out = m_out_temp / dts
            else:
                # Case where successfully crosses up
                dt2 = t_out - t_in - t15
                inventory = i_mdot2
                m_out = (mass_in - m_in * t15 - (1 - fs) * m_in * dt2) / dts

    elif inventory <= max_inventory:
        # Uncanny valley, no man's land
        i_mdot = _dec_I_mdot(inventory, 1 - fs, m_in, t_in, t_out)
        if i_mdot < min_inventory:
            # Case where it crosses from uncanny valley downwards
            t15 = _find_t15(inventory, 1 - fs, m_in, t_in, t_out, min_inventory)
            i_mdot2 = _dec_I_mdot(min_inventory, 1, m_in, t_in + t15, t_out)
            if i_mdot2 < min_inventory:
                # Case where successfully crosses down
                dt2 = t_out - t_in - t15
                inventory = i_mdot2

                m_out = (mass_in - (1 - fs) * m_in * t15 - m_in * dt2) / dts
            elif i_mdot2 >= min_inventory:
                # Case where infinite unstable oscillations occur in model
                # Treat reasonably here (you got unlucky) ==> stall

                inventory = min_inventory
                topup = min_inventory * (1 - np.exp(-T_LAMBDA * (t_out - t_in - t15)))
                m_out_temp = mass_in - m_in * t15 - topup
                if m_out_temp < 0:
                    m_out_temp = 0
                m_out = m_out_temp / dts  # spread evenly over timestep

        elif i_mdot >= max_inventory:
            t15 = _find_t15(inventory, 1 - fs, m_in, t_in, t_out, max_inventory)

            dt2 = t_out - t_in - t15
            # Case where fountain and bathub are overflowing
            topup = max_inventory * (1 - np.exp(-T_LAMBDA * dt2))
            if topup <= mass_in:
                # Case where I stays constant because of sufficient refill

                m_out = (mass_in - topup) / dts
                inventory = max_inventory
            else:
                # Case where refill insufficient and I depletes
                i_mdot = _dec_I_mdot(inventory, 1 - fs, m_in, t_in, t_out)
                m_out = (mass_in - (1 - fs) * m_in * dt2) / dts

                inventory = i_mdot
        else:
            # Case where we stay in uncanny valley
            inventory = i_mdot
            m_out = (mass_in - (1 - fs) * m_in * dt) / dts
    else:
        # inventory > max_inventory
        raise ValueError("Undefined behaviour for inventory > max_inventory.")

    decayed += j_inv0 - inventory

    if m_out > m_flow:
        raise ValueError(
            f"Out flow greater than in flow ({m_flow} > {m_out}."
            " Check that your timesteps are small enough."
        )
    if m_out < 0:
        raise ValueError("Negative out flow in fountain_linear_sink.")
    if inventory < 0:
        raise ValueError("Negative inventory in fountain_linear_sink.")
    return m_out, inventory, sum_in, decayed


@nb.jit(nopython=True, cache=True)
def _linear_thresh_sink(
    m_flow: float,
    t_in: float,
    t_out: float,
    inventory: float,
    fs: float,
    max_inventory: float,
    sum_in: float,
    decayed: float,
) -> Tuple[float, float, float, float]:
    """
    A simple linear tritium retention sink model. Used over a time-step.

    Parameters
    ----------
    m_flow:
        The in-flow of tritium [kg/s]
    t_in:
        The first point in the time-step [years]
    t_out:
        The second point in the time-step [years]
    inventory:
        The inventory of tritium already in the sink [kg]
    fs:
        The tritium release rate of the sink (1-absorbtion rate)
    max_inventory:
        The threshold inventory of the sink at which point it saturates
    sum_in:
        Accountancy parameter to calculate the total value lost to a sink
    decayed:
        Accountancy parameter to calculate the total value of decayed T in a sink

    Returns
    -------
    m_out:
        The out-flow of tritium [kg/s]
    inventory:
        The amount of tritium in the sink [kg]
    sum_in:
        Accountancy parameter to calculate the total value lost to a sink
    decayed:
        Accountancy parameter to calculate the total value of decayed T in a sink
    """
    dt = t_out - t_in
    if dt == 0:
        return m_flow, inventory, sum_in, decayed

    m_in = m_flow * YR_TO_S  # converts kg/s to kg/yr
    dts = dt * YR_TO_S
    mass_in = m_flow * dts
    sum_in += mass_in
    j_inv0 = inventory

    i_mdot = _dec_I_mdot(inventory, 1 - fs, m_in, t_in, t_out)
    if i_mdot >= max_inventory:
        t15 = _find_t15(inventory, 1 - fs, m_in, t_in, t_out, max_inventory)
        dt2 = t_out - t_in - t15
        # Case where fountain and bathub are overflowing
        topup = max_inventory * (1 - np.exp(-T_LAMBDA * dt2))
        if topup <= mass_in:
            # Case where I stays constant because of sufficient refill
            m_out = (mass_in - topup) / dts

            inventory = max_inventory
        else:
            # Case where refill insufficient and I depletes
            i_mdot = _dec_I_mdot(inventory, 1 - fs, m_in, t_in, t_out)
            m_out = (mass_in - (1 - fs) * m_in * dt2) / dts
            inventory = i_mdot
    else:
        inventory = i_mdot
        m_out = fs * m_flow

    decayed += j_inv0 - inventory
    return m_out, inventory, sum_in, decayed


@nb.jit(nopython=True, cache=True)
def _sqrt_thresh_sink(
    m_flow: float,
    t_in: float,
    t_out: float,
    inventory: float,
    factor: float,
    max_inventory: float,
    sum_in: float,
    decayed: float,
    _testing: bool,
) -> Tuple[float, float, float, float]:
    """
    A simple sqrt tritium retention sink model. Used over a time-step.

    Parameters
    ----------
    m_flow:
        The in-flow of tritium [kg/s]
    t_in:
        The first point in the time-step [years]
    t_out:
        The second point in the time-step [years]
    inventory:
        The inventory of tritium already in the sink [kg]
    factor:
        The multiplication factor of the sqrt function
    max_inventory:
        The threshold inventory of the sink at which point it saturates
    sum_in:
        Accountancy parameter to calculate the total value lost to a sink
    decayed:
        Accountancy parameter to calculate the total value of decayed T in a sink

    Returns
    -------
    m_out:
        The out-flow of tritium [kg/s]
    inventory:
        The amount of tritium in the sink [kg]
    sum_in:
        Accountancy parameter to calculate the total value lost to a sink
    decayed:
        Accountancy parameter to calculate the total value of decayed T in a sink

    Notes
    -----
    \t:math:`I_{sequestered} = factor \\times \\sqrt{ t_{fpy}}`

    The time in the equation is sub-planted for the inventory, to make the
    retention model independent of time.

    The values for the threshold and factor must be obtained from detailed T
    retention modelling.

    Here, we're tacking the growth of the inventory to a function, but decay is
    not accounted for in this function. We have to add decay in the sink and
    ensure this is handled when calculation the absorbtion and out-flow.
    """
    dt = t_out - t_in
    if dt == 0:
        # Nothing can happen if time is zero
        return m_flow, inventory, sum_in, decayed

    dts = dt * YR_TO_S
    mass_in = m_flow * dts
    sum_in += mass_in

    decay = inventory * (1 - np.exp(-T_LAMBDA * dt))

    if mass_in == 0:
        # Inventory decays, nothing else happens
        new_inventory = inventory - decay
        # If the in mass is 0, so must be the out-flow
        return 0.0, new_inventory, sum_in, decayed

    if inventory >= max_inventory:
        # Sqrt bathtub is over-flowing
        inventory -= decay
        # Determine the equivalent time for a given inventory level
        x = (inventory / factor) ** 2
        new_inventory = factor * np.sqrt(x + dt)
        absorbed = new_inventory - inventory
        absorbed_decay = _timestep_decay(absorbed, dt)
        absorbed += absorbed_decay
        if absorbed > decay:
            # Case where the absorbtion is greater than the decay loss
            new_inventory = max_inventory

            # Only absorb the decayed amount and top-up the sink to its limit
            fraction = decay / mass_in
            m_out = (1 - fraction) * m_flow
        else:
            # Case where there is decay which is not compensated by absorbtion
            new_inventory += absorbed
            new_inventory -= decay
            fraction = absorbed / mass_in
            m_out = (1 - fraction) * m_flow

    else:
        # Sqrt bathtub is not yet full..
        # Determine the equivalent time for a given inventory level
        x = (inventory / factor) ** 2

        # This is equivalent to determining the gradient, but stabler
        new_inventory = factor * np.sqrt(x + dt)
        absorbed = new_inventory - inventory

        absorbed_decay = _timestep_decay(absorbed, dt)

        # Sum all the absolute loss terms and modify the out-flow
        delta_inv = absorbed + absorbed_decay
        fraction = delta_inv / mass_in
        m_out = (1 - fraction) * m_flow
        if not _testing:
            new_inventory -= decay

    return m_out, new_inventory, sum_in, decayed


@nb.jit(nopython=True, cache=True)  # Factor ~70 reduction in runtime
def linear_bathtub(
    flow: np.ndarray, t: np.ndarray, eta: float, bci: int, max_inventory: float
) -> Tuple[np.ndarray, np.ndarray, float, float]:
    """
    Bathtub sink model.

    Parameters
    ----------
    flow:
        The vector of flow-rates [kg/s]
    t:
        The time vector [years]
    eta:
        The bathtub tritium release fraction
    bci:
        The blanket change index. Used if a component is replaced to reset the
        inventory to 0.
    max_inventory:
        The threshold inventory for the bathtub.

    Returns
    -------
    m_out:
        The out-flow of tritium [kg/s]
    inventory:
        The amount of tritium in the sink [kg]
    sum_in:
        Accountancy parameter to calculate the total value lost to a sink
    decayed:
        Accountancy parameter to calculate the total value of decayed T in a sink
    """
    decayed, sum_in = 0, 0
    if bci is None:
        bci = -1  # Numba typing fix
    m_out, inventory = np.zeros(len(flow)), np.zeros(len(flow))
    for i, mflow in enumerate(flow[:-1]):
        m_out[i], inventory[i], sum_in, decayed = _linear_thresh_sink(
            mflow, t[i], t[i + 1], inventory[i - 1], eta, max_inventory, sum_in, decayed
        )
        if i == bci or i < 1:
            # Dump stored inventory on component change.
            inventory[i] = 0
    return m_out, inventory, sum_in, decayed


@nb.jit(nopython=True, cache=True)
def sqrt_bathtub(
    flow: np.ndarray,
    t: np.ndarray,
    factor: float,
    bci: int,
    max_inventory: float,
    _testing: bool = False,
) -> Tuple[np.ndarray, np.ndarray, float, float]:
    """
    Bathtub sink model with a sqrt inventory retention law.

    Parameters
    ----------
    flow:
        The vector of flow-rates [kg/s]
    bci:
        The blanket change index. Used if a component is replaced to reset the
        inventory to 0.
    t:
        The time vector [years]
    factor:
        The sqrt model multiplication factor
    max_inventory:
        The threshold inventory for the bathtub.
    _testing:
        Used for testing purposes only (switches off decay).

    Returns
    -------
    m_out:
        The out-flow of tritium [kg/s]
    inventory:
        The amount of tritium in the sink [kg]
    sum_in:
        Accountancy parameter to calculate the total value lost to a sink
    decayed:
        Accountancy parameter to calculate the total value of decayed T in a sink
    """
    decayed, sum_in = 0, 0
    if bci is None:
        bci = -1  # Numba typing fix
    m_out, inventory = np.zeros(len(flow)), np.zeros(len(flow))

    for i, mflow in enumerate(flow[:-1]):
        m_out[i], inventory[i], sum_in, decayed = _sqrt_thresh_sink(
            mflow,
            t[i],
            t[i + 1],
            inventory[i - 1],
            factor,
            max_inventory,
            sum_in,
            decayed,
            _testing,
        )
        if i == bci or i < 1:
            # Dump stored inventory on component change.
            inventory[i] = 0
    return m_out, inventory, sum_in, decayed


@nb.jit(nopython=True, cache=True)
def fountain_bathtub(
    flow: np.ndarray,
    t: np.ndarray,
    fs: float,
    max_inventory: float,
    min_inventory: float,
) -> Tuple[np.ndarray, np.ndarray, float, float]:
    """
    A fountain and bathtub sink simultaneously.

    Parameters
    ----------
    flow:
        Tritium flow through system [kg/s]
    t:
        Time [years]
    fs:
        efficiency of bathtub
    min_inventory:
        Minimum T inventory for system to operate [kg]
    max_inventory:
        Maximum T inventory for system to operate [kg]

    Returns
    -------
    m_out:
        The out-flow of tritium [kg/s]
    inventory:
        The amount of tritium in the sink [kg]
    sum_in:
        Accountancy parameter to calculate the total value lost to a sink
    decayed:
        Accountancy parameter to calculate the total value of decayed T in a sink

    \t:math:`dt = t[i]-t[i-1]` \n
    \t:math:`I[i] = I[i-1]e^{-ln(2)dt/t_{1/2}}` \n
    \tif :math:`I < I_{min}`:
    \t\t:math:`I[i] += m_{T_{flow}}dt`\n
    \t\t:math:`m_{T_{flowout}} = 0` \n
    \tif :math:`I >= I_{max}`:
    \t\t:math:`I[i] = I_{max}` \n
    \t\t:math:`m_{T_{flowout}} = m_{T_{flow}}` \n
    \tif :math:`I < I_{max}`:
    \t\t:math:`m_{T_{flowout}} = {\\eta}m_{T_{flow}}`\n
    \t\t:math:`I += (1-{\\eta})m_{T_{flow}}dt`
    """
    decayed, sum_in = 0, 0
    m_out, inventory = np.zeros(len(flow)), np.zeros(len(flow))
    for i, mflow in enumerate(flow[:-1]):
        m_out[i], inventory[i], sum_in, decayed = _fountain_linear_sink(
            mflow,
            t[i],
            t[i + 1],
            inventory[i - 1],
            fs,
            max_inventory,
            min_inventory,
            sum_in,
            decayed,
        )
        if i < 1:
            inventory[i], m_out[i] = min_inventory, 0

    return m_out, inventory, sum_in, decayed<|MERGE_RESOLUTION|>--- conflicted
+++ resolved
@@ -402,7 +402,6 @@
     mb: Optional[float] = None,
     p_fus: Optional[float] = None,
 ):
-<<<<<<< HEAD
     r"""
     Calculates the release rate of T from the model TFV cycle in g/yr.
 
@@ -420,17 +419,6 @@
     Where:
 
     :math:`\dot{m_{b}} = \frac{P_{fus}}{E_{DT}}`
-=======
-    """
-    Calculates the release rate of T from the model TFV cycle in kg/yr.
-
-    :math:`A_{max}\\Bigg[\\Big[\\dot{m_{b}}\\Big((\\frac{1}{f_{b}}-1)+\
-    (1-{\\eta}_{f_{pump}})(1-{\\eta}_{f})\\frac{1}{f_{b}{\\eta}_{f}}\\Big)+\
-        \\dot{m_{gas}}\\Big](1-f_{DIR})(1-f_{tfv})(1-f_{detrit})+\\dot{m_{b}}\
-        \\Lambda f_{TERSCWPS}\\Bigg]\\times365\\times24\\times3600`\n \n
-    Where:\n
-    :math:`\\dot{m_{b}} = \\frac{P_{fus}[MW]M_{T}[g/mol]}
-    {17.58 [MeV]eV[J]N_{A}[1/mol]} [g/s]`
 
     Parameters
     ----------
@@ -447,7 +435,6 @@
     -------
     legal_limit:
         release rate of T [kg/yr]
->>>>>>> 1be91dc4
     """
     if p_fus is None and mb is None:
         raise FuelCycleError("You must specify either fusion power or burn rate.")
