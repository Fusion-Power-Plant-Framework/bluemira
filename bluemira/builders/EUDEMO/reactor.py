# bluemira is an integrated inter-disciplinary design tool for future fusion
# reactors. It incorporates several modules, some of which rely on other
# codes, to carry out a range of typical conceptual fusion reactor design
# activities.
#
# Copyright (C) 2021 M. Coleman, J. Cook, F. Franza, I.A. Maione, S. McIntosh, J. Morris,
#                    D. Short
#
# bluemira is free software; you can redistribute it and/or
# modify it under the terms of the GNU Lesser General Public
# License as published by the Free Software Foundation; either
# version 2.1 of the License, or (at your option) any later version.
#
# bluemira is distributed in the hope that it will be useful,
# but WITHOUT ANY WARRANTY; without even the implied warranty of
# MERCHANTABILITY or FITNESS FOR A PARTICULAR PURPOSE. See the GNU
# Lesser General Public License for more details.
#
# You should have received a copy of the GNU Lesser General Public
# License along with bluemira; if not, see <https://www.gnu.org/licenses/>.

"""
Perform the EU-DEMO design.
"""

import os

from bluemira.base.components import Component, PhysicalComponent
from bluemira.base.design import Reactor
from bluemira.base.look_and_feel import bluemira_print
from bluemira.builders.cryostat import CryostatBuilder
from bluemira.builders.EUDEMO.blanket import BlanketBuilder
from bluemira.builders.EUDEMO.divertor import DivertorBuilder
from bluemira.builders.EUDEMO.ivc import InVesselComponentBuilder
from bluemira.builders.EUDEMO.ivc.ivc import build_ivc_xz_shapes
from bluemira.builders.EUDEMO.pf_coils import PFCoilsBuilder
from bluemira.builders.EUDEMO.plasma import PlasmaBuilder
from bluemira.builders.EUDEMO.tf_coils import TFCoilsBuilder
from bluemira.builders.EUDEMO.vacuum_vessel import VacuumVesselBuilder
from bluemira.builders.radiation_shield import RadiationShieldBuilder
from bluemira.builders.thermal_shield import (
    CyrostatThermalShieldBuilder,
    VacuumVesselThermalShieldBuilder,
)
from bluemira.codes import systems_code_solver
from bluemira.codes.process import NAME as PROCESS


class EUDEMOReactor(Reactor):
    """
    The EU-DEMO Reactor object encapsulates the logic for performing an EU-DEMO tokamak
    design.
    """

    PLASMA = "Plasma"
    DIVERTOR = "Divertor"
    BLANKET = "Breeding Blanket"
    TF_COILS = "TF Coils"
    PF_COILS = "PF Coils"
    IVC = "In-Vessel Components"
    VACUUM_VESSEL = "Vacuum Vessel"
    THERMAL_SHIELD = "Thermal Shield"
    VVTS = "Vacuum Vessel Thermal Shield"
    CTS = "Cryostat Thermal Shield"
    CRYOSTAT = "Cryostat"
    RADIATION_SHIELD = "Radiation Shield"

    def run(self) -> Component:
        """
        Run the EU-DEMO reactor build process.
        """
        component = super().run()

        self.run_systems_code()
        component.add_child(self.build_plasma())
        (
            blanket_face,
            divertor_face,
            ivc_boundary,
        ) = self.build_in_vessel_component_shapes(component)
        component.add_child(self.build_vacuum_vessel(component, ivc_boundary))
        component.add_child(self.build_divertor(component, divertor_face))
        component.add_child(self.build_blanket(component, blanket_face))
        thermal_shield = Component(EUDEMOReactor.THERMAL_SHIELD)
        vvts = self.build_VV_thermal_shield(component)
        thermal_shield.add_child(vvts)
        component.add_child(self.build_TF_coils(component, vvts))
        component.add_child(self.build_PF_coils(component))
        cts = self.build_cryo_thermal_shield(component)
        thermal_shield.add_children(cts, merge_trees=True)
        component.add_child(thermal_shield)
        component.add_child(self.build_cryostat(component))
        component.add_child(self.build_radiation_shield(component))

        bluemira_print("Reactor Design Complete!")

        return component

    @Reactor.design_stage(PROCESS)
    def run_systems_code(self):
        """
        Run the systems code module in the requested run mode.
        """
        default_config = {"process_mode": "run"}

        config = self._process_design_stage_config(default_config)

        # TODO: This is needed to support backward compatibility with the old
        # process_mode configuration at the top level. Can be removed when the
        # run_systems_code interface is updated to have a more general runmode value.
        config["process_mode"] = config.pop("runmode")

        solver = systems_code_solver(
            self._params,
            config,
            self._file_manager.generated_data_dirs["systems_code"],
            self._file_manager.reference_data_dirs["systems_code"],
        )

        self.register_solver(solver)
        solver.run()
        self._params.update_kw_parameters(solver.params.to_dict())

    @Reactor.design_stage(PLASMA)
    def build_plasma(self):
        """
        Run the plasma build using the requested equilibrium problem.
        """
        default_eqdsk_dir = self._file_manager.reference_data_dirs["equilibria"]
        default_eqdsk_name = f"{self._params.Name.value}_eqref.json"
        default_eqdsk_path = os.path.join(default_eqdsk_dir, default_eqdsk_name)

        default_config = {"runmode": "run", "eqdsk_path": default_eqdsk_path}

        config = self._process_design_stage_config(default_config)

        builder = PlasmaBuilder(self._params.to_dict(), config)
        self.register_builder(builder)

        return super()._build_stage()

<<<<<<< HEAD
    def build_TF_coils(self, component_tree: Component, vvts):
=======
    @Reactor.design_stage(TF_COILS)
    def build_TF_coils(self, component_tree: Component):
>>>>>>> d3734bcb
        """
        Run the TF Coils build using the requested mode.
        """
        default_variables_map = {
            "x1": {
                "value": "r_tf_in_centre",
                "fixed": True,
            },
            "x2": {
                "value": "r_tf_out_centre",
                "lower_bound": 14.0,
            },
            "dz": {
                "value": 0.0,
                "fixed": True,
            },
        }

        default_config = {
            "param_class": "PrincetonD",
            "variables_map": default_variables_map,
            "geom_path": None,
            "runmode": "run",
            "problem_class": "bluemira.builders.tf_coils::RippleConstrainedLengthGOP",
            "problem_settings": {},
            "opt_conditions": {
                "ftol_rel": 1e-3,
                "xtol_rel": 1e-6,
                "xtol_abs": 1e-6,
                "max_eval": 1000,
            },
            "opt_parameters": {},
        }

        config = self._process_design_stage_config(default_config)

        if config["geom_path"] is None:
            if config["runmode"] == "run":
                default_geom_dir = self._file_manager.generated_data_dirs["geometry"]
            else:
                default_geom_dir = self._file_manager.reference_data_dirs["geometry"]
            geom_name = f"tf_coils_{config['param_class']}_{self._params['n_TF']}.json"
            geom_path = os.path.join(default_geom_dir, geom_name)

            config["geom_path"] = geom_path

        plasma = component_tree.get_component(EUDEMOReactor.PLASMA)
        sep_comp: PhysicalComponent = plasma.get_component("xz").get_component("LCFS")
        sep_shape = sep_comp.shape.boundary[0]
        vvts_xz = vvts.get_component("xz").get_component("VVTS").shape.boundary[0]

<<<<<<< HEAD
        builder = TFCoilsBuilder(
            self._params.to_dict(), config, separatrix=sep_shape, keep_out_zone=vvts_xz
        )
        self.register_builder(builder, name)

        component = super()._build_stage(name)
=======
        builder = TFCoilsBuilder(self._params.to_dict(), config, separatrix=sep_shape)
        self.register_builder(builder)
>>>>>>> d3734bcb

        return super()._build_stage()

    @Reactor.design_stage(PF_COILS)
    def build_PF_coils(self, component_tree: Component):
        """
        Run the PF Coils build using the requested mode.
        """
        default_eqdsk_dir = self._file_manager.reference_data_dirs["equilibria"]
        default_eqdsk_name = f"{self._params.Name.value}_eqref.json"
        default_eqdsk_path = os.path.join(default_eqdsk_dir, default_eqdsk_name)

        default_config = {
            "runmode": "read",
            "eqdsk_path": default_eqdsk_path,
        }

        config = self._process_design_stage_config(default_config)

        builder = PFCoilsBuilder(self._params.to_dict(), config)
        self.register_builder(builder)

        return super()._build_stage()

<<<<<<< HEAD
    def build_VV_thermal_shield(self, component_tree: Component):
=======
    @Reactor.design_stage(THERMAL_SHIELD)
    def build_thermal_shield(self, component_tree: Component):
>>>>>>> d3734bcb
        """
        Run the vacuum vessel thermal shield build.
        """
<<<<<<< HEAD
        name = self.VVTS

        bluemira_print(f"Starting design stage: {name}")

        vessel = component_tree.get_component("Vacuum Vessel").get_component("xz")

        vv_koz = vessel.get_component("Body").shape.boundary[0]

        default_config = {}
        config = self._process_design_stage_config(name, default_config)

        builder = VacuumVesselThermalShieldBuilder(
            self._params.to_dict(), config, vv_koz=vv_koz
        )

        self.register_builder(builder, name)
        component = super()._build_stage(name)

        bluemira_print(f"Completed design stage: {name}")

        return component

    def build_cryo_thermal_shield(self, component_tree: Component):
        """
        Run the cryostat thermal shield build.
        """
        name = self.CTS

        bluemira_print(f"Starting design stage: {name}")

=======
>>>>>>> d3734bcb
        # Prepare inputs
        pf_coils = component_tree.get_component("PF Coils").get_component("xz")
        pf_kozs = [
            coil.get_component("casing").shape.boundary[0] for coil in pf_coils.children
        ]
        tf_coils = component_tree.get_component("TF Coils").get_component("xz")
        tf_koz = (
            tf_coils.get_component("Casing").get_component("outer").shape.boundary[0]
        )

        default_config = {}
        config = self._process_design_stage_config(default_config)

        builder = CyrostatThermalShieldBuilder(
            self._params.to_dict(),
            config,
            pf_coils_xz_kozs=pf_kozs,
            tf_xz_koz=tf_koz,
        )
        self.register_builder(builder)

        return super()._build_stage()

    @Reactor.design_stage(IVC)
    def build_in_vessel_component_shapes(self, component_tree: Component):
        """
        Run the in-vessel component builder.
        """
        default_variables_map = {
            "x1": {"value": "r_fw_ib_in", "fixed": True},  # ib radius
            "x2": {"value": "r_fw_ob_in"},  # ob radius
        }

        default_config = {
            "algorithm_name": "SLSQP",
            "name": self.IVC,
            "opt_conditions": {
                "ftol_rel": 1e-6,
                "max_eval": 1000,
                "xtol_abs": 1e-8,
                "xtol_rel": 1e-8,
            },
            "param_class": "bluemira.builders.EUDEMO.ivc::WallPolySpline",
            "problem_class": "bluemira.geometry.optimisation::MinimiseLengthGOP",
            "runmode": "run",
            "variables_map": default_variables_map,
        }

        config = self._process_design_stage_config(default_config)

        plasma = component_tree.get_component(self.PLASMA)
        builder = InVesselComponentBuilder(
            self._params.to_dict(), build_config=config, equilibrium=plasma.equilibrium
        )
        self.register_builder(builder)

        component = super()._build_stage()

        return build_ivc_xz_shapes(component, self._params.c_rm.value)

    @Reactor.design_stage(DIVERTOR)
    def build_divertor(self, component_tree: Component, divertor_face):
        """
        Run the divertor build.
        """
        default_config = {}
        config = self._process_design_stage_config(default_config)

        builder = DivertorBuilder(
            self._params.to_dict(), config, divertor_silhouette=divertor_face
        )
        self.register_builder(builder)

        return super()._build_stage()

    @Reactor.design_stage(BLANKET)
    def build_blanket(self, component_tree: Component, blanket_face):
        """
        Run the breeding blanket build.
        """
        default_config = {}
        config = self._process_design_stage_config(default_config)

        builder = BlanketBuilder(
            self._params.to_dict(), config, blanket_silhouette=blanket_face
        )
        self.register_builder(builder)

        return super()._build_stage()

    @Reactor.design_stage(VACUUM_VESSEL)
    def build_vacuum_vessel(self, component_tree: Component, ivc_boundary):
        """
        Run the reactor vacuum vessel build.
        """
        default_config = {}
        config = self._process_design_stage_config(default_config)

        builder = VacuumVesselBuilder(
            self._params.to_dict(), config, ivc_koz=ivc_boundary
        )
        self.register_builder(builder)
        return super()._build_stage()

    @Reactor.design_stage(CRYOSTAT)
    def build_cryostat(self, component_tree: Component):
        """
        Run the cryostat vacuum vessel build.
        """
<<<<<<< HEAD
        name = EUDEMOReactor.CRYOSTAT

        bluemira_print(f"Starting design stage: {name}")

        cts = component_tree.get_component(EUDEMOReactor.THERMAL_SHIELD).get_component(
            EUDEMOReactor.CTS
        )
        cts_xz = cts.get_component("xz").get_component("Cryostat TS").shape.boundary[0]
=======
        thermal_shield = component_tree.get_component(
            EUDEMOReactor.THERMAL_SHIELD
        ).get_component("xz")
        cts = thermal_shield.get_component("Cryostat TS").shape.boundary[0]
>>>>>>> d3734bcb

        default_config = {}
        config = self._process_design_stage_config(default_config)

<<<<<<< HEAD
        builder = CryostatBuilder(self._params.to_dict(), config, cts_xz=cts_xz)
        self.register_builder(builder, name)
        component = super()._build_stage(name)
=======
        builder = CryostatBuilder(self._params.to_dict(), config, cts_xz=cts)
        self.register_builder(builder)
>>>>>>> d3734bcb

        return super()._build_stage()

    @Reactor.design_stage(RADIATION_SHIELD)
    def build_radiation_shield(self, component_tree: Component):
        """
        Run the radiation shield build.
        """
        cryostat = component_tree.get_component(EUDEMOReactor.CRYOSTAT).get_component(
            "xz"
        )
        cryo_vv_xz = cryostat.get_component("Cryostat VV").shape

        default_config = {}
        config = self._process_design_stage_config(default_config)

        builder = RadiationShieldBuilder(
            self._params.to_dict(),
            config,
            cryo_vv_xz=cryo_vv_xz,
        )
        self.register_builder(builder)

        return super()._build_stage()<|MERGE_RESOLUTION|>--- conflicted
+++ resolved
@@ -139,12 +139,8 @@
 
         return super()._build_stage()
 
-<<<<<<< HEAD
-    def build_TF_coils(self, component_tree: Component, vvts):
-=======
     @Reactor.design_stage(TF_COILS)
     def build_TF_coils(self, component_tree: Component):
->>>>>>> d3734bcb
         """
         Run the TF Coils build using the requested mode.
         """
@@ -196,17 +192,8 @@
         sep_shape = sep_comp.shape.boundary[0]
         vvts_xz = vvts.get_component("xz").get_component("VVTS").shape.boundary[0]
 
-<<<<<<< HEAD
-        builder = TFCoilsBuilder(
-            self._params.to_dict(), config, separatrix=sep_shape, keep_out_zone=vvts_xz
-        )
-        self.register_builder(builder, name)
-
-        component = super()._build_stage(name)
-=======
         builder = TFCoilsBuilder(self._params.to_dict(), config, separatrix=sep_shape)
         self.register_builder(builder)
->>>>>>> d3734bcb
 
         return super()._build_stage()
 
@@ -231,16 +218,11 @@
 
         return super()._build_stage()
 
-<<<<<<< HEAD
-    def build_VV_thermal_shield(self, component_tree: Component):
-=======
     @Reactor.design_stage(THERMAL_SHIELD)
     def build_thermal_shield(self, component_tree: Component):
->>>>>>> d3734bcb
         """
         Run the vacuum vessel thermal shield build.
         """
-<<<<<<< HEAD
         name = self.VVTS
 
         bluemira_print(f"Starting design stage: {name}")
@@ -271,8 +253,6 @@
 
         bluemira_print(f"Starting design stage: {name}")
 
-=======
->>>>>>> d3734bcb
         # Prepare inputs
         pf_coils = component_tree.get_component("PF Coils").get_component("xz")
         pf_kozs = [
@@ -382,33 +362,16 @@
         """
         Run the cryostat vacuum vessel build.
         """
-<<<<<<< HEAD
-        name = EUDEMOReactor.CRYOSTAT
-
-        bluemira_print(f"Starting design stage: {name}")
-
-        cts = component_tree.get_component(EUDEMOReactor.THERMAL_SHIELD).get_component(
-            EUDEMOReactor.CTS
-        )
-        cts_xz = cts.get_component("xz").get_component("Cryostat TS").shape.boundary[0]
-=======
         thermal_shield = component_tree.get_component(
             EUDEMOReactor.THERMAL_SHIELD
         ).get_component("xz")
         cts = thermal_shield.get_component("Cryostat TS").shape.boundary[0]
->>>>>>> d3734bcb
-
-        default_config = {}
-        config = self._process_design_stage_config(default_config)
-
-<<<<<<< HEAD
-        builder = CryostatBuilder(self._params.to_dict(), config, cts_xz=cts_xz)
-        self.register_builder(builder, name)
-        component = super()._build_stage(name)
-=======
+
+        default_config = {}
+        config = self._process_design_stage_config(default_config)
+
         builder = CryostatBuilder(self._params.to_dict(), config, cts_xz=cts)
         self.register_builder(builder)
->>>>>>> d3734bcb
 
         return super()._build_stage()
 
