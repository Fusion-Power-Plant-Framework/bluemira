--- conflicted
+++ resolved
@@ -23,8 +23,6 @@
 Some examples of using bluemira mesh module.
 """
 
-<<<<<<< HEAD
-=======
 # %%[markdown]
 
 # # Introduction
@@ -38,9 +36,6 @@
 
 # %%
 
-import os
-
->>>>>>> 02c89a88
 import dolfin
 import matplotlib.pyplot as plt
 
@@ -48,11 +43,6 @@
 from bluemira.base.components import Component, PhysicalComponent
 from bluemira.equilibria.shapes import JohnerLCFS
 from bluemira.geometry.face import BluemiraFace
-<<<<<<< HEAD
-from bluemira.geometry.shell import BluemiraShell
-=======
-from bluemira.geometry.placement import BluemiraPlacement
->>>>>>> 02c89a88
 from bluemira.geometry.wire import BluemiraWire
 from bluemira.mesh import meshing
 from bluemira.mesh.tools import import_mesh, msh_to_xdmf
@@ -61,19 +51,12 @@
 
 # # Geometry
 
-# Creation of a simple 2D geometry, i.e. a Johner shape + a coil with casing
+# Creation of a simple 2-D geometry, i.e. a Johner shape + a coil with casing
 
 # %%
 
 p = JohnerLCFS()
 lcfs = p.create_shape(label="LCFS")
-<<<<<<< HEAD
-
-lcfs.mesh_options = {"lcar": 0.75, "physical_group": "LCFS"}
-face = BluemiraFace(lcfs, label="plasma_surface")
-face.mesh_options = {"lcar": 0.5, "physical_group": "surface"}
-=======
->>>>>>> 02c89a88
 
 poly1 = tools.make_polygon(
     [[0, 1, 1], [0, 0, 0], [0, 0, 1]], closed=False, label="poly1"
@@ -92,14 +75,6 @@
 coil_out = BluemiraFace([poly_out, poly_in], label="coil_out")
 coil_in = BluemiraFace([poly_in], label="coil_in")
 
-# %%[markdown]
-
-# Note: due to a limitation of the mesh converter for importing of the mesh into a fem
-# solver, the 2D geometry must to lie on the xy plane. For this reason, a rotation of
-# the geometry is applied.
-
-# %%
-lcfs.change_placement((BluemiraPlacement(axis=[1.0, 0.0, 0.0], angle=-90)))
 
 # %%[markdown]
 
@@ -142,32 +117,21 @@
 buffer = m(c_all)
 print(m.get_gmsh_dict(buffer))
 
-<<<<<<< HEAD
-# Convert the mesh in xdmf for reading in fenics.
-=======
 # %%[markdown]
 
 # # Convert to xdmf
 
-# Convert the mesh in xdmf for reading in fenics (fem tool). Note that this requires the
-# msh2xdmf module to be available.
-
 # %%
->>>>>>> 02c89a88
 
 msh_to_xdmf("Mesh.msh", dimensions=(0, 2), directory=".", verbose=True)
 
 mesh, boundaries, subdomains, labels = import_mesh(
     "Mesh",
-    dimensions=(0, 1),
+    dimensions=(0, 2),
     directory=".",
     subdomains=True,
 )
 dolfin.plot(mesh)
 plt.show()
 
-<<<<<<< HEAD
-print(mesh.coordinates())
-=======
-    print(mesh.coordinates())
->>>>>>> 02c89a88
+print(mesh.coordinates())