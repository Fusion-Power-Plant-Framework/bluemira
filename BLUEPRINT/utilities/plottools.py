--- conflicted
+++ resolved
@@ -31,12 +31,9 @@
 from mpl_toolkits.mplot3d.art3d import PathPatch3D
 from mpl_toolkits.mplot3d import Axes3D
 from scipy.interpolate import interp1d
+from bluemira.base.constants import GREEK_ALPHABET, GREEK_ALPHABET_CAPS
 from bluemira.base.file import get_bluemira_path
-<<<<<<< HEAD
-from bluemira.base.constants import GREEK_ALPHABET, GREEK_ALPHABET_CAPS
 from bluemira.geometry.coordinates import rotation_matrix_v1v2
-=======
->>>>>>> aee81ab3
 
 
 def makegif(folder, figname, formatt="png", clean=True):
@@ -226,34 +223,4 @@
         """
         Get a rotation matrix based off two vectors.
         """
-<<<<<<< HEAD
-        return rotation_matrix_v1v2(v1, v2)
-
-
-if __name__ == "__main__":
-    from BLUEPRINT import test
-
-    test()
-=======
-        v1 /= np.linalg.norm(v1)
-        v2 /= np.linalg.norm(v2)
-
-        cos_angle = np.dot(v1, v2)
-        d = np.cross(v1, v2)
-        sin_angle = np.linalg.norm(d)
-
-        if sin_angle == 0:
-            matrix = np.identity(3) if cos_angle > 0.0 else -np.identity(3)
-        else:
-            d /= sin_angle
-
-            eye = np.eye(3)
-            ddt = np.outer(d, d)
-            skew = np.array(
-                [[0, d[2], -d[1]], [-d[2], 0, d[0]], [d[1], -d[0], 0]], dtype=np.float64
-            )
-
-            matrix = ddt + cos_angle * (eye - ddt) + sin_angle * skew
-
-        return matrix
->>>>>>> aee81ab3
+        return rotation_matrix_v1v2(v1, v2)